/*******************************************************************************************
 * The MIT License (MIT)
 *
 * Copyright (c) 2013 Erik R Serating
 *
 * Permission is hereby granted, free of charge, to any person obtaining a copy
 * of this software and associated documentation files (the "Software"), to deal
 * in the Software without restriction, including without limitation the rights
 * to use, copy, modify, merge, publish, distribute, sublicense, and/or sell
 * copies of the Software, and to permit persons to whom the Software is
 * furnished to do so, subject to the following conditions:
 *
 * The above copyright notice and this permission notice shall be included in
 * all copies or substantial portions of the Software.
 *
 * THE SOFTWARE IS PROVIDED "AS IS", WITHOUT WARRANTY OF ANY KIND, EXPRESS OR
 * IMPLIED, INCLUDING BUT NOT LIMITED TO THE WARRANTIES OF MERCHANTABILITY,
 * FITNESS FOR A PARTICULAR PURPOSE AND NONINFRINGEMENT. IN NO EVENT SHALL THE
 * AUTHORS OR COPYRIGHT HOLDERS BE LIABLE FOR ANY CLAIM, DAMAGES OR OTHER
 * LIABILITY, WHETHER IN AN ACTION OF CONTRACT, TORT OR OTHERWISE, ARISING FROM,
 * OUT OF OR IN CONNECTION WITH THE SOFTWARE OR THE USE OR OTHER DEALINGS IN THE
 * SOFTWARE.
 *********************************************************************************************/
package com.google.code.siren4j.converter;

<<<<<<< HEAD
import java.lang.reflect.Field;
import java.lang.reflect.Method;
import java.util.ArrayList;
import java.util.Collection;
import java.util.HashMap;
import java.util.List;
import java.util.Map;
import java.util.regex.Matcher;
import java.util.regex.Pattern;

import org.apache.commons.collections.CollectionUtils;
import org.apache.commons.collections.MapUtils;
import org.apache.commons.lang3.ArrayUtils;
import org.apache.commons.lang3.StringUtils;
import org.slf4j.Logger;
import org.slf4j.LoggerFactory;
=======
>>>>>>> 9aae14da
import com.google.code.siren4j.Siren4J;
import com.google.code.siren4j.annotations.*;
import com.google.code.siren4j.annotations.Siren4JCondition.Type;
import com.google.code.siren4j.annotations.Siren4JInclude.Include;
import com.google.code.siren4j.component.Action;
import com.google.code.siren4j.component.Entity;
import com.google.code.siren4j.component.Link;
import com.google.code.siren4j.component.builder.ActionBuilder;
import com.google.code.siren4j.component.builder.EntityBuilder;
import com.google.code.siren4j.component.builder.FieldBuilder;
import com.google.code.siren4j.component.builder.LinkBuilder;
import com.google.code.siren4j.condition.Condition;
import com.google.code.siren4j.condition.ConditionFactory;
import com.google.code.siren4j.error.Siren4JConversionException;
import com.google.code.siren4j.error.Siren4JException;
import com.google.code.siren4j.error.Siren4JRuntimeException;
import com.google.code.siren4j.meta.FieldOption;
import com.google.code.siren4j.meta.FieldType;
import com.google.code.siren4j.resource.CollectionResource;
import com.google.code.siren4j.resource.Resource;
import com.google.code.siren4j.util.ComponentUtils;
import com.google.code.siren4j.util.ReflectionUtils;
import org.apache.commons.collections.CollectionUtils;
import org.apache.commons.collections.MapUtils;
import org.apache.commons.lang3.ArrayUtils;
import org.apache.commons.lang3.StringUtils;
import org.slf4j.Logger;
import org.slf4j.LoggerFactory;

import java.lang.reflect.Field;
import java.lang.reflect.Method;
import java.util.*;

public class ReflectingConverter implements ResourceConverter {

    private static Logger LOG = LoggerFactory.getLogger(ReflectingConverter.class);

    private static final Pattern schemePattern = Pattern.compile("\\w[\\w\\d\\+\\-\\.]*:");

    private ResourceRegistry registry;

    /**
     * @since 1.1.0
     */
    private boolean errorOnMissingProperty;

    /**
     * @since 1.1.0
     */
    private boolean suppressBaseUriOnFullyQualified;

    /**
     * Protected ctor to prevent direct instantiation.
     *
     * @throws Siren4JException
     */
    protected ReflectingConverter() throws Siren4JException {
        this(null);
    }

    protected ReflectingConverter(ResourceRegistry registry) throws Siren4JException {
        this.registry = registry;
    }

    /**
     * Gets a new  instance of the converter.
     *
     * @return the converter, never <code>null</code>.
     * @throws Siren4JException
     */
    public static ResourceConverter newInstance(ResourceRegistry registry) throws Siren4JException {
        return new ReflectingConverter(registry);
    }

    /**
     * Gets a new  instance of the converter.
     *
     * @return the converter, never <code>null</code>.
     * @throws Siren4JException
     */
    public static ResourceConverter newInstance() throws Siren4JException {
        return new ReflectingConverter(null);
    }

    /**
     * When set to <code>true</code> an exception will be thrown for missing target properties when
     * converting from entity to object. Default is <code>false</code>
     */
    public boolean isErrorOnMissingProperty() {
        return errorOnMissingProperty;
    }

    /**
     * When set to <code>true</code> an exception will be thrown for missing target properties when
     * converting from entity to object.
     * @param errorOnMissingProperty
     */
    public void setErrorOnMissingProperty(boolean errorOnMissingProperty) {
        this.errorOnMissingProperty = errorOnMissingProperty;
    }

    public boolean isSuppressBaseUriOnFullyQualified() {
        return suppressBaseUriOnFullyQualified;
    }

    /**
     * If set to <code>true</code> will suppress base uri links if resource has fully qualified links set. Default
     * is <code>false</code>.
     * @param suppressBaseUriOnFullyQualified
     */
    public void setSuppressBaseUriOnFullyQualified(boolean suppressBaseUriOnFullyQualified) {
        this.suppressBaseUriOnFullyQualified = suppressBaseUriOnFullyQualified;
    }

    /* (non-Javadoc)
             * @see com.google.code.siren4j.converter.ResourceConverter#toEntity(java.lang.Object)
             */
    public Entity toEntity(Object obj) {
        try {
            return toEntity(obj, null, null, null);
        } catch (Siren4JException e) {
            throw new Siren4JConversionException(e);
        }
    }

    public Object toObject(Entity entity) {
        return toObject(entity, null);
    }

    /* (non-Javadoc)
     * @see com.google.code.siren4j.converter.ResourceConverter#toObject(com.google.code.siren4j.component.Entity)
     */
    public Object toObject(Entity entity, Class targetClass) {
        if (registry == null) {
            LOG.warn("No ResourceRegistry set, using default which "
                    + "will scan the entire classpath. It would be better to set your own registry that filters by packages.");
            try {
                registry = ResourceRegistryImpl.newInstance((String[]) null);
            } catch (Siren4JException e) {
                throw new Siren4JRuntimeException(e);
            }
        }
        Resource resource = null;
        if (entity != null) {
            String sirenClass = targetClass != null
                    ? targetClass.getName()
                    : (String) entity.getProperties().get(Siren4J.CLASS_RESERVED_PROPERTY);
            String[] eClass = entity.getComponentClass();
            if (StringUtils.isBlank(sirenClass) && (eClass == null || eClass.length == 0)) {
                throw new Siren4JConversionException(
                        "No entity class defined, won't be able to match to Java class. Can't go on.");
            }

            if (StringUtils.isBlank(sirenClass)) {
                sirenClass = eClass[0];
            }
            if (!registry.containsEntityEntry(sirenClass)) {
                throw new Siren4JConversionException("No matching resource found in the registry. Can't go on.");
            }
            Class<?> clazz = registry.getClassByEntityName(sirenClass);
            List<ReflectedInfo> fieldInfo = ReflectionUtils.getExposedFieldInfo(clazz);
            Object obj = null;
            try {
                obj = clazz.newInstance();
            } catch (Exception e) {
                throw new Siren4JConversionException(e);
            }

            // Set properties
            handleSetProperties(obj, clazz, entity, fieldInfo);
            // Set sub entities
            handleSetSubEntities(obj, clazz, entity, fieldInfo);

            resource = (Resource) obj;
        }
        return resource;
    }

    /**
     * Sets field value for an entity's property field.
     *
     * @param obj assumed not <code>null</code>.
     * @param clazz assumed not <code>null</code>.
     * @param entity assumed not <code>null</code>.
     * @param fieldInfo assumed not <code>null</code>.
     * @throws Siren4JConversionException
     */
    private void handleSetProperties(Object obj, Class<?> clazz, Entity entity, List<ReflectedInfo> fieldInfo)
            throws Siren4JConversionException {
        if (!MapUtils.isEmpty(entity.getProperties())) {
            for (String key : entity.getProperties().keySet()) {
                if (key.startsWith(Siren4J.CLASS_RESERVED_PROPERTY)) {
                    continue;
                }
                ReflectedInfo info = ReflectionUtils.getFieldInfoByEffectiveName(fieldInfo, key);
                if (info == null) {
                    info = ReflectionUtils.getFieldInfoByName(fieldInfo, key);
                }
                if (info != null) {
                    Object val = entity.getProperties().get(key);
                    try {
                        ReflectionUtils.setFieldValue(obj, info, val);
                    } catch (Siren4JException e) {
                        throw new Siren4JConversionException(e);
                    }
                } else if (isErrorOnMissingProperty() && !(obj instanceof Collection && key.equals("size"))) {
                    //Houston we have a problem!!
                    throw new Siren4JConversionException(
                            "Unable to find field: " + key + " for class: " + clazz.getName());
                }
            }
        }
    }

    /**
     * Sets field value for an entity's sub entities field.
     *
     * @param obj assumed not <code>null</code>.
     * @param clazz assumed not <code>null</code>.
     * @param entity assumed not <code>null</code>.
     * @param fieldInfo assumed not <code>null</code>.
     * @throws Siren4JConversionException
     */
    @SuppressWarnings({"rawtypes", "unchecked"})
    private void handleSetSubEntities(Object obj, Class<?> clazz, Entity entity, List<ReflectedInfo> fieldInfo)
            throws Siren4JConversionException {
        if (!CollectionUtils.isEmpty(entity.getEntities())) {
            for (Entity ent : entity.getEntities()) {
                //Skip embedded as we can't deal with them.
                if (StringUtils.isNotBlank(ent.getHref())) {
                    continue;
                }
                String[] rel = ent.getRel();
                if (ArrayUtils.isEmpty(rel)) {
                    throw new Siren4JConversionException("No relationship set on sub entity. Can't go on.");
                }
                String fieldKey = rel.length == 1 ? rel[0] : ArrayUtils.toString(rel);
                ReflectedInfo info = ReflectionUtils.getFieldInfoByEffectiveName(fieldInfo, fieldKey);
                if (info != null) {
                    try {
                        Object subObj = toObject(ent);
                        if (subObj != null) {
                            if (subObj.getClass().equals(CollectionResource.class)) {
                                ReflectionUtils.setFieldValue(obj, info, subObj);
                                continue; // If subObj is collection resource then continue
                                // or it will get wrapped into another collection which we don't want.
                            }
                            if (isCollection(obj, info.getField())) {
                                //If we are a collection we need to add each subObj via the add method
                                //and not a setter. So we need to grab the collection from the field value.
                                try {
                                    Collection coll = (Collection) info.getField().get(obj);
                                    if (coll == null) {
                                        //In the highly unlikely event that no collection is set on the
                                        //field value we will create a new collection here.
                                        coll = new CollectionResource();
                                        ReflectionUtils.setFieldValue(obj, info, coll);
                                    }
                                    coll.add(subObj);
                                } catch (Exception e) {
                                    throw new Siren4JConversionException(e);
                                }
                            } else {
                                ReflectionUtils.setFieldValue(obj, info, subObj);
                            }
                        }
                    } catch (Siren4JException e) {
                        throw new Siren4JConversionException(e);
                    }
                } else {
                    throw new Siren4JConversionException(
                            "Unable to find field: " + fieldKey + " for class: " + clazz.getName());
                }
            }
        }
    }

    /**
     * The recursive method that actually does the work of converting from a resource to an entity.
     *
     * @param obj the object to be converted, this could be a <code>Resource</code> or another <code>Object</code>. Only
     * <code>Resource</code> objects are allowed in via public methods, other object types may come from recursing into the
     * original resource. May be <code>null</code>.
     * @param parentField the parent field, ie the field that contained this object, may be <code>null</code>.
     * @param parentObj the object that contains the field that contains this object, may be <code>null</code>.
     * @param parentFieldInfo field info for all exposed parent object fields, may be <code>null</code>.
     * @return the entity created from the resource. May be <code>null</code>.
     * @throws Exception
     */
    @SuppressWarnings("deprecation")
    protected Entity toEntity(Object obj, Field parentField, Object parentObj, List<ReflectedInfo> parentFieldInfo)
            throws Siren4JException {
        if (obj == null) {
            return null;
        }

        EntityBuilder builder = EntityBuilder.newInstance();
        Class<?> clazz = obj.getClass();

        boolean embeddedLink = false;
        List<ReflectedInfo> fieldInfo = ReflectionUtils.getExposedFieldInfo(clazz);
        EntityContext context = new EntityContextImpl(obj, fieldInfo, parentField, parentObj, parentFieldInfo);

        String cname = null;
        String uri = "";

        //Propagate baseUri and fullyQualified setting from parent if needed
        propagateBaseUriAndQualifiedSetting(obj, parentObj);

        boolean suppressClass = false;
        Siren4JEntity entityAnno = (Siren4JEntity) clazz.getAnnotation(Siren4JEntity.class);
        if (entityAnno != null && (StringUtils.isNotBlank(entityAnno.name()) && ArrayUtils
                .isNotEmpty(entityAnno.entityClass()))) {
            throw new Siren4JRuntimeException("Must only use one of 'name' or 'entityClass', not both.");
        }
        if (entityAnno != null) {
            cname = StringUtils.defaultIfEmpty(entityAnno.name(), cname);
            uri = StringUtils.defaultIfEmpty(entityAnno.uri(), uri);
            suppressClass = entityAnno.suppressClassProperty();
        }

        if (!suppressClass) {
            builder.addProperty(Siren4J.CLASS_RESERVED_PROPERTY, clazz.getName());
        }

        Siren4JSubEntity parentSubAnno = null;
        if (parentField != null && parentFieldInfo != null) {
            parentSubAnno = getSubEntityAnnotation(parentField, parentFieldInfo);
        }

        if (parentSubAnno != null) {
            uri = StringUtils.defaultIfEmpty(parentSubAnno.uri(), uri);
            //Determine if the entity is an embeddedLink
            embeddedLink = parentSubAnno.embeddedLink();
            if (obj instanceof Resource) {
                Boolean overrideLink = ((Resource) obj).getOverrideEmbeddedLink();
                if (overrideLink != null) {
                    embeddedLink = overrideLink.booleanValue();
                }
            }
        }
        // Handle uri overriding or token replacement
        String resolvedUri = resolveUri(uri, context, true);

        builder.setComponentClass(getEntityClass(obj, cname, entityAnno));
        if (parentSubAnno != null) {
            String fname = parentField != null ? parentField.getName() : cname;
            builder.setRelationship(ComponentUtils.isStringArrayEmpty(parentSubAnno.rel())
                    ? new String[]{fname} : parentSubAnno.rel());
        }
        if (embeddedLink) {
            builder.setHref(resolvedUri);
        } else {
            for (ReflectedInfo info : fieldInfo) {
                Field currentField = info.getField();
                if(currentField != null) {
                    handleField(obj, builder, fieldInfo, currentField);
                } else {
                    handleMethod(obj, builder, info);
                }

            }
            if (obj instanceof Collection) {
                builder.addProperty("size", ((Collection<?>) obj).size());
            }
            if (obj instanceof Resource) {
                Resource res  = (Resource)obj;
                boolean skipBaseUri = isSuppressBaseUriOnFullyQualified() && (res.isFullyQualifiedLinks()
                        && res.getBaseUri() != null);
                if(!skipBaseUri) {
                    handleBaseUriLink(builder, res.getBaseUri());
                }
            }
            handleSelfLink(builder, resolvedUri);
            handleEntityLinks(builder, context);
            handleEntityActions(builder, context);
        }
        return builder.build();
    }

    private void handleMethod(Object obj, EntityBuilder builder, ReflectedInfo fieldInfo) {
        Object value = ReflectionUtils.getMethodValue(fieldInfo.getGetter(), obj);
        handleAddProperty(builder, fieldInfo.getEffectiveName(), value);
    }

    private void handleField(Object obj, EntityBuilder builder, List<ReflectedInfo> fieldInfo, Field currentField) throws Siren4JException {
        Object fieldVal = ReflectionUtils.getFieldValue(currentField, obj);
        if (ReflectionUtils.isSirenProperty(currentField.getType(), fieldVal, currentField)) {
            // Property
            if (!skipProperty(obj, currentField)) {
                String propName = currentField.getName();
                Siren4JProperty propAnno = currentField.getAnnotation(Siren4JProperty.class);

                if (propAnno != null && StringUtils.isNotBlank(propAnno.name())) {
                    // Override field name from annotation
                    propName = propAnno.name();
                }
                handleAddProperty(builder, propName, currentField, obj);
            }
        } else {
            // Sub Entity
            if (!skipProperty(obj, currentField)) {
                handleSubEntity(builder, obj, currentField, fieldInfo);
            }
        }
    }

    private void propagateBaseUriAndQualifiedSetting(Object obj, Object parentObj) {
        if (parentObj != null && parentObj instanceof Resource && obj instanceof Resource) {
            Resource parentResource = (Resource) parentObj;
            Resource resource = (Resource) obj;
            if (StringUtils.isNotBlank(parentResource.getBaseUri())) {
                resource.setBaseUri(parentResource.getBaseUri());
            }
            if (parentResource.isFullyQualifiedLinks() != null) {
                resource.setFullyQualifiedLinks(parentResource.isFullyQualifiedLinks());
            }
        }
    }

    /**
     * Handles adding a property to an entity builder. Called by {@link ReflectingConverter#toEntity(Object, Field, Object, List)}
     * for each property found.
     *
     * @param builder
     * @param propName
     * @param currentField
     * @param obj
     */
    protected void handleAddProperty(EntityBuilder builder, String propName, Field currentField, Object obj) {
        builder.addProperty(propName, ReflectionUtils.getFieldValue(currentField, obj));
    }

    protected void handleAddProperty(EntityBuilder builder, String propName, Object propValue) {
        builder.addProperty(propName, propValue);
    }

    /**
     * Handles sub entities.
     *
     * @param builder assumed not <code>null</code>.
     * @param obj assumed not <code>null</code>.
     * @param currentField assumed not <code>null</code>.
     * @throws Siren4JException
     */
    private void handleSubEntity(EntityBuilder builder, Object obj, Field currentField, List<ReflectedInfo> fieldInfo)
            throws Siren4JException {

        Siren4JSubEntity subAnno = getSubEntityAnnotation(currentField, fieldInfo);
        if (subAnno != null) {
            if (isCollection(obj, currentField)) {
                Collection<?> coll = (Collection<?>) ReflectionUtils.getFieldValue(currentField, obj);
                if (coll != null) {
                    for (Object o : coll) {
                        builder.addSubEntity(toEntity(o, currentField, obj, fieldInfo));
                    }
                }
            } else {
                Object subObj = ReflectionUtils.getFieldValue(currentField, obj);
                if (subObj != null) {
                    builder.addSubEntity(toEntity(subObj, currentField, obj, fieldInfo));
                }
            }
        }

    }

    /**
     * Resolves the raw uri by replacing field tokens with the actual data.
     *
     * @param rawUri assumed not <code>null</code> or .
     * @param context
     * @return uri with tokens resolved.
     * @throws Siren4JException
     */
    private String resolveUri(String rawUri, EntityContext context, boolean handleURIOverride) throws Siren4JException {
        String resolvedUri = rawUri;
        String baseUri = null;
        boolean fullyQualified = false;
        if (context.getCurrentObject() instanceof Resource) {
            Resource resource = (Resource) context.getCurrentObject();
            baseUri = resource.getBaseUri();
            fullyQualified = resource.isFullyQualifiedLinks() == null ? false : resource.isFullyQualifiedLinks();
            String override = resource.getOverrideUri();
            if (handleURIOverride && StringUtils.isNotBlank(override)) {
                resolvedUri = override;
            }
        }
        resolvedUri = handleTokenReplacement(resolvedUri, context);

        if (fullyQualified && StringUtils.isNotBlank(baseUri)
                && !isAbsoluteUri(resolvedUri)) {
            StringBuffer sb = new StringBuffer();
            sb.append(baseUri.endsWith("/") ? baseUri.substring(0, baseUri.length() - 1) : baseUri);
            sb.append(resolvedUri.startsWith("/") ? resolvedUri : "/" + resolvedUri);
            resolvedUri = sb.toString();
        }
        return resolvedUri;
    }

    private boolean isAbsoluteUri(String resolvedUri) {
        Matcher matcher = schemePattern.matcher(resolvedUri);
        return matcher.find() && matcher.start() == 0;
    }

    /**
     * Helper method to do token replacement for strings.
     *
     * @param str
     * @param context
     * @return
     * @throws Siren4JException
     */
    private String handleTokenReplacement(String str, EntityContext context) throws Siren4JException {
        String result = "";
        // First resolve parents
        result = ReflectionUtils.replaceFieldTokens(
                context.getParentObject(), str, context.getParentFieldInfo(), true);
        // Now resolve others
        result = ReflectionUtils.flattenReservedTokens(ReflectionUtils.replaceFieldTokens(
                context.getCurrentObject(), result, context.getCurrentFieldInfo(), false));
        return result;
    }

    /**
     * Helper to retrieve a sub entity annotation from either the field itself or the getter.
     * If an annotation exists on both, then the field wins.
     *
     * @param currentField assumed not <code>null</code>.
     * @param fieldInfo assumed not <code>null</code>.
     * @return the annotation if found else <code>null</code>.
     */
    private Siren4JSubEntity getSubEntityAnnotation(Field currentField, List<ReflectedInfo> fieldInfo) {
        Siren4JSubEntity result = null;
        result = currentField.getAnnotation(Siren4JSubEntity.class);
        if (result == null && fieldInfo != null) {
            ReflectedInfo info = ReflectionUtils.getFieldInfoByName(fieldInfo, currentField.getName());
            if (info != null && info.getGetter() != null) {
                result = info.getGetter().getAnnotation(Siren4JSubEntity.class);
            }
        }
        return result;
    }

    /**
     * Add the self link to the entity.
     *
     * @param builder assumed not <code>null</code>.
     * @param resolvedUri the token resolved uri. Assumed not blank.
     */
    private void handleSelfLink(EntityBuilder builder, String resolvedUri) {
        if (StringUtils.isBlank(resolvedUri)) {
            return;
        }
        Link link = LinkBuilder.newInstance().setRelationship(Link.RELATIONSHIP_SELF).setHref(resolvedUri).build();
        builder.addLink(link);
    }

    /**
     * Add the baseUri link to the entity if the baseUri is set on the entity.
     *
     * @param builder assumed not <code>null</code>.
     * @param baseUri the token resolved uri. Assumed not blank.
     */
    private void handleBaseUriLink(EntityBuilder builder, String baseUri) {
        if (StringUtils.isBlank(baseUri)) {
            return;
        }
        Link link = LinkBuilder.newInstance().setRelationship(Link.RELATIONSHIP_BASEURI).setHref(baseUri).build();
        builder.addLink(link);
    }

    /**
     * Handles getting all entity links both dynamically set and via annotations and merges them together overriding with
     * the proper precedence order which is Dynamic > SubEntity > Entity. Href and uri's are resolved with the correct data
     * bound in.
     *
     * @param builder assumed not <code>null</code>.
     * @param context assumed not <code>null</code>.
     * @throws Exception
     */
    private void handleEntityLinks(EntityBuilder builder, EntityContext context) throws Siren4JException {

        Class<?> clazz = context.getCurrentObject().getClass();
        Map<String, Link> links = new HashMap<String, Link>();
        /* Caution!! Order matters when adding to the links map */

        Siren4JEntity entity = clazz.getAnnotation(Siren4JEntity.class);
        if (entity != null && ArrayUtils.isNotEmpty(entity.links())) {
            for (Siren4JLink l : entity.links()) {
                if (evaluateConditional(l.condition(), context)) {
                    links.put(ArrayUtils.toString(l.rel()), annotationToLink(l, context));
                }
            }
        }
        if (context.getParentField() != null) {
            Siren4JSubEntity subentity = context.getParentField().getAnnotation(Siren4JSubEntity.class);
            if (subentity != null && ArrayUtils.isNotEmpty(subentity.links())) {
                for (Siren4JLink l : subentity.links()) {
                    if (evaluateConditional(l.condition(), context)) {
                        links.put(ArrayUtils.toString(l.rel()), annotationToLink(l, context));
                    }
                }
            }
        }

        Collection<Link> resourceLinks = context.getCurrentObject() instanceof Resource
                ? ((Resource) context.getCurrentObject()).getEntityLinks() : null;
        if (resourceLinks != null) {
            for (Link l : resourceLinks) {
                links.put(ArrayUtils.toString(l.getRel()), l);
            }
        }
        for (Link l : links.values()) {
            l.setHref(resolveUri(l.getHref(), context, false));
            builder.addLink(l);
        }

    }

    /**
     * Handles getting all entity actions both dynamically set and via annotations and merges them together overriding with
     * the proper precedence order which is Dynamic > SubEntity > Entity. Href and uri's are resolved with the correct data
     * bound in.
     *
     * @param builder
     * @param context
     * @throws Exception
     */
    private void handleEntityActions(EntityBuilder builder, EntityContext context) throws Siren4JException {
        Class<?> clazz = context.getCurrentObject().getClass();
        Map<String, Action> actions = new HashMap<String, Action>();
        /* Caution!! Order matters when adding to the actions map */

        Siren4JEntity entity = clazz.getAnnotation(Siren4JEntity.class);
        if (entity != null && ArrayUtils.isNotEmpty(entity.actions())) {
            for (Siren4JAction a : entity.actions()) {
                if (evaluateConditional(a.condition(), context)) {
                    actions.put(a.name(), annotationToAction(a, context));
                }
            }
        }
        if (context.getParentField() != null) {
            Siren4JSubEntity subentity = context.getParentField().getAnnotation(Siren4JSubEntity.class);
            if (subentity != null && ArrayUtils.isNotEmpty(subentity.actions())) {
                for (Siren4JAction a : subentity.actions()) {
                    if (evaluateConditional(a.condition(), context)) {
                        actions.put(a.name(), annotationToAction(a, context));
                    }
                }
            }
        }

        Collection<Action> resourceLinks = context.getCurrentObject() instanceof Resource
                ? ((Resource) context.getCurrentObject()).getEntityActions() : null;
        if (resourceLinks != null) {
            for (Action a : resourceLinks) {
                actions.put(a.getName(), a);
            }
        }
        for (Action a : actions.values()) {
            a.setHref(resolveUri(a.getHref(), context, false));
            builder.addAction(a);
        }
    }

    /**
     * Evaluates a value against its specified conditional.
     *
     * @param condition
     * @param context
     * @return
     */
    private boolean evaluateConditional(Siren4JCondition condition, EntityContext context) {
        boolean result = true;
        if (condition != null && !("null".equals(condition.name()))) {
            result = false;
            Object val = null;
            ConditionFactory factory = ConditionFactory.getInstance();
            Condition cond = factory.getCondition(condition.logic());
            Object obj = condition.name().startsWith("parent.")
                    ? context.getParentObject()
                    : context.getCurrentObject();
            String name = condition.name().startsWith("parent.")
                    ? condition.name().substring(7)
                    : condition.name();
            if (obj == null) {
                throw new Siren4JRuntimeException(
                        "No object found. Conditional probably references a parent but does not have a parent: " + condition
                                .name());
            }
            if (condition.type().equals(Type.METHOD)) {
                try {
                    Method method = ReflectionUtils.findMethod(obj.getClass(), name,
                            null);
                    if (method != null) {
                        method.setAccessible(true);
                        val = method.invoke(obj, new Object[]{});
                        result = cond.evaluate(val);
                    } else {
                        throw new Siren4JException(
                                "Method referenced in condition does not exist: " + condition.name());
                    }
                } catch (Exception e) {
                    throw new Siren4JRuntimeException(e);
                }
            } else {
                try {
                    Field field = ReflectionUtils.findField(obj.getClass(), name);
                    if (field != null) {
                        field.setAccessible(true);
                        val = field.get(obj);
                        result = cond.evaluate(val);
                    } else {
                        throw new Siren4JException("Field referenced in condition does not exist: " + condition.name());
                    }
                } catch (Exception e) {
                    throw new Siren4JRuntimeException(e);
                }
            }
        }
        return result;
    }

    /**
     * Convert a link annotation to an actual link. The href will not be resolved in the instantiated link, this will need
     * to be post processed.
     *
     * @param linkAnno assumed not <code>null</code>.
     * @return new link, never <code>null</code>.
     */
    private Link annotationToLink(Siren4JLink linkAnno, EntityContext context) {
        LinkBuilder builder = LinkBuilder.newInstance().setRelationship(linkAnno.rel()).setHref(linkAnno.href());
        if (StringUtils.isNotBlank(linkAnno.title())) {
            builder.setTitle(linkAnno.title());
        }
        if (ArrayUtils.isNotEmpty(linkAnno.linkClass())) {
            builder.setComponentClass(linkAnno.linkClass());
        }
        return builder.build();
    }

    /**
     * Convert an action annotation to an actual action. The href will not be resolved in the instantiated action, this will
     * need to be post processed.
     *
     * @param actionAnno assumed not <code>null</code>.
     * @return new action, never <code>null</code>.
     */
    private Action annotationToAction(Siren4JAction actionAnno, EntityContext context) throws Siren4JException {
        ActionBuilder builder = ActionBuilder.newInstance();
        builder.setName(actionAnno.name()).setHref(actionAnno.href()).setMethod(actionAnno.method());
        if (ArrayUtils.isNotEmpty(actionAnno.actionClass())) {
            builder.setComponentClass(actionAnno.actionClass());
        }
        if (StringUtils.isNotBlank(actionAnno.title())) {
            builder.setTitle(actionAnno.title());
        }
        if (StringUtils.isNotBlank(actionAnno.type())) {
            builder.setType(actionAnno.type());
        }
        if (ArrayUtils.isNotEmpty(actionAnno.fields())) {
            for (Siren4JActionField f : actionAnno.fields()) {
                builder.addField(annotationToField(f, context));
            }
        }
        return builder.build();
    }

    /**
     * Convert a field annotation to an actual field.
     *
     * @param fieldAnno assumed not <code>null</code>.
     * @return new field, never <code>null</code>.
     */
    private com.google.code.siren4j.component.Field annotationToField(Siren4JActionField fieldAnno,
                                                                      EntityContext context)
            throws Siren4JException {
        FieldBuilder builder = FieldBuilder.newInstance();
        builder.setName(fieldAnno.name());
        if (ArrayUtils.isNotEmpty(fieldAnno.fieldClass())) {
            builder.setComponentClass(fieldAnno.fieldClass());
        }
        if(StringUtils.isNotBlank(fieldAnno.title())) {
            builder.setTitle(fieldAnno.title());
        }
        if (fieldAnno.max() > -1) {
            builder.setMax(fieldAnno.max());
        }
        if (fieldAnno.min() > -1) {
            builder.setMin(fieldAnno.min());
        }
        if (fieldAnno.maxLength() > -1) {
            builder.setMaxLength(fieldAnno.maxLength());
        }
        if (fieldAnno.step() > -1) {
            builder.setStep(fieldAnno.step());
        }
        if (fieldAnno.required()) {
            builder.setRequired(true);
        }
        if (StringUtils.isNotBlank(fieldAnno.pattern())) {
            builder.setPattern(fieldAnno.pattern());
        }
        if (StringUtils.isNotBlank(fieldAnno.type())) {
            builder.setType(FieldType.valueOf(fieldAnno.type().toUpperCase()));
        }
        if (StringUtils.isNotBlank(fieldAnno.value())) {
            builder.setValue(handleTokenReplacement(fieldAnno.value(), context));
        }
        if (ArrayUtils.isNotEmpty(fieldAnno.options())) {
            for (Siren4JFieldOption optAnno : fieldAnno.options()) {
                FieldOption opt = new FieldOption();
                if (StringUtils.isNotBlank(optAnno.title())) {
                    opt.setTitle(optAnno.title());
                }
                if (StringUtils.isNotBlank(optAnno.value())) {
                    opt.setValue(handleTokenReplacement(optAnno.value(), context));
                }
                opt.setOptionDefault(optAnno.optionDefault());
                if (ArrayUtils.isNotEmpty(optAnno.data())) {
                    for (Siren4JOptionData data : optAnno.data()) {
                        opt.putData(data.key(), handleTokenReplacement(data.value(), context));
                    }
                }
                builder.addOption(opt);
            }
        }
        if (StringUtils.isNotBlank(fieldAnno.optionsURL())) {
            builder.setOptionsURL(resolveUri(fieldAnno.optionsURL(), context, false));
        }
        if (StringUtils.isNotBlank(fieldAnno.placeHolder())) {
            builder.setPlaceholder(fieldAnno.placeHolder());
        }
        if(ArrayUtils.isNotEmpty(fieldAnno.metaData())) {
            Map<String, String> metaData = new HashMap();
            for(Siren4JMetaData mdAnno : fieldAnno.metaData()) {
                metaData.put(mdAnno.key(), mdAnno.value());
            }
            builder.setMetaData(metaData);
        }
        return builder.build();
    }

    /**
     * Determine if the property or entity should be skipped based on any existing include policy. The TYPE annotation is
     * checked first and then the field annotation, the field annotation takes precedence.
     *
     * @param obj assumed not <code>null</code>.
     * @param field assumed not <code>null</code>.
     * @return <code>true</code> if the property/enity should be skipped.
     * @throws Siren4JException
     */
    private boolean skipProperty(Object obj, Field field) throws Siren4JException {
        boolean skip = false;
        Class<?> clazz = obj.getClass();
        Include inc = Include.ALWAYS;
        Siren4JInclude typeInclude = clazz.getAnnotation(Siren4JInclude.class);
        if (typeInclude != null) {
            inc = typeInclude.value();
        }
        Siren4JInclude fieldInclude = field.getAnnotation(Siren4JInclude.class);
        if (fieldInclude != null) {
            inc = fieldInclude.value();
        }
        try {
            Object val = field.get(obj);
            switch (inc) {
                case NON_EMPTY:
                    if (val != null) {
                        if (String.class.equals(field.getType())) {
                            skip = StringUtils.isBlank((String) val);
                        } else if (CollectionResource.class.equals(field.getType())) {
                            skip = ((CollectionResource<?>) val).isEmpty();
                        }
                    } else {
                        skip = true;
                    }
                    break;
                case NON_NULL:
                    if (val == null) {
                        skip = true;
                    }
                    break;
                case ALWAYS:
            }
        } catch (Exception e) {
            throw new Siren4JRuntimeException(e);
        }
        return skip;
    }

    /**
     * Determine entity class by first using the name set on the Siren entity and then if not found using the actual class
     * name, though it is preferable to use the first option to not tie to a language specific class.
     *
     * @param obj
     * @param name
     * @return
     */
    public String[] getEntityClass(Object obj, String name, Siren4JEntity entityAnno) {
        Class<?> clazz = obj.getClass();
        String[] compClass = entityAnno == null ? null : entityAnno.entityClass();
        //If entity class specified then use it.
        if (compClass != null && !ArrayUtils.isEmpty(compClass)) {
            return compClass;
        }
        //Else use name or class.
        List<String> entityClass = new ArrayList<String>();
        entityClass.add(StringUtils.defaultString(name, clazz.getName()));
        if (obj instanceof CollectionResource) {
            String tag = getCollectionClassTag();
            if (StringUtils.isNotBlank(tag)) {
                entityClass.add(tag);
            }
        }
        return entityClass.toArray(new String[]{});
    }

    /**
     * Determine if the field is a Collection class and not a CollectionResource class which needs special treatment.
     *
     * @param field
     * @return
     */
    public boolean isCollection(Object obj, Field field) {
        try {
            Object val = field.get(obj);
            boolean isCollResource = false;
            if (val != null) {
                isCollResource = CollectionResource.class.equals(val.getClass());
            }
            return (!isCollResource && !field.getType().equals(CollectionResource.class))
                    && (Collection.class.equals(field.getType()) || ArrayUtils.contains(field.getType().getInterfaces(),
                    Collection.class));
        } catch (Exception e) {
            throw new Siren4JRuntimeException(e);
        }
    }

    /**
     * Returns the collection tag to be added to a collection's class. The
     * default is 'collection'. Can be overridden to change tag or set to return
     * <code>null</code> or empty in which case no tag will be added.
     *
     * @return may be <code>null</code> or empty.
     */
    protected String getCollectionClassTag() {
        return "collection";
    }

}
<|MERGE_RESOLUTION|>--- conflicted
+++ resolved
@@ -1,996 +1,980 @@
-/*******************************************************************************************
- * The MIT License (MIT)
- *
- * Copyright (c) 2013 Erik R Serating
- *
- * Permission is hereby granted, free of charge, to any person obtaining a copy
- * of this software and associated documentation files (the "Software"), to deal
- * in the Software without restriction, including without limitation the rights
- * to use, copy, modify, merge, publish, distribute, sublicense, and/or sell
- * copies of the Software, and to permit persons to whom the Software is
- * furnished to do so, subject to the following conditions:
- *
- * The above copyright notice and this permission notice shall be included in
- * all copies or substantial portions of the Software.
- *
- * THE SOFTWARE IS PROVIDED "AS IS", WITHOUT WARRANTY OF ANY KIND, EXPRESS OR
- * IMPLIED, INCLUDING BUT NOT LIMITED TO THE WARRANTIES OF MERCHANTABILITY,
- * FITNESS FOR A PARTICULAR PURPOSE AND NONINFRINGEMENT. IN NO EVENT SHALL THE
- * AUTHORS OR COPYRIGHT HOLDERS BE LIABLE FOR ANY CLAIM, DAMAGES OR OTHER
- * LIABILITY, WHETHER IN AN ACTION OF CONTRACT, TORT OR OTHERWISE, ARISING FROM,
- * OUT OF OR IN CONNECTION WITH THE SOFTWARE OR THE USE OR OTHER DEALINGS IN THE
- * SOFTWARE.
- *********************************************************************************************/
-package com.google.code.siren4j.converter;
-
-<<<<<<< HEAD
-import java.lang.reflect.Field;
-import java.lang.reflect.Method;
-import java.util.ArrayList;
-import java.util.Collection;
-import java.util.HashMap;
-import java.util.List;
-import java.util.Map;
-import java.util.regex.Matcher;
-import java.util.regex.Pattern;
-
-import org.apache.commons.collections.CollectionUtils;
-import org.apache.commons.collections.MapUtils;
-import org.apache.commons.lang3.ArrayUtils;
-import org.apache.commons.lang3.StringUtils;
-import org.slf4j.Logger;
-import org.slf4j.LoggerFactory;
-=======
->>>>>>> 9aae14da
-import com.google.code.siren4j.Siren4J;
-import com.google.code.siren4j.annotations.*;
-import com.google.code.siren4j.annotations.Siren4JCondition.Type;
-import com.google.code.siren4j.annotations.Siren4JInclude.Include;
-import com.google.code.siren4j.component.Action;
-import com.google.code.siren4j.component.Entity;
-import com.google.code.siren4j.component.Link;
-import com.google.code.siren4j.component.builder.ActionBuilder;
-import com.google.code.siren4j.component.builder.EntityBuilder;
-import com.google.code.siren4j.component.builder.FieldBuilder;
-import com.google.code.siren4j.component.builder.LinkBuilder;
-import com.google.code.siren4j.condition.Condition;
-import com.google.code.siren4j.condition.ConditionFactory;
-import com.google.code.siren4j.error.Siren4JConversionException;
-import com.google.code.siren4j.error.Siren4JException;
-import com.google.code.siren4j.error.Siren4JRuntimeException;
-import com.google.code.siren4j.meta.FieldOption;
-import com.google.code.siren4j.meta.FieldType;
-import com.google.code.siren4j.resource.CollectionResource;
-import com.google.code.siren4j.resource.Resource;
-import com.google.code.siren4j.util.ComponentUtils;
-import com.google.code.siren4j.util.ReflectionUtils;
-import org.apache.commons.collections.CollectionUtils;
-import org.apache.commons.collections.MapUtils;
-import org.apache.commons.lang3.ArrayUtils;
-import org.apache.commons.lang3.StringUtils;
-import org.slf4j.Logger;
-import org.slf4j.LoggerFactory;
-
-import java.lang.reflect.Field;
-import java.lang.reflect.Method;
-import java.util.*;
-
-public class ReflectingConverter implements ResourceConverter {
-
-    private static Logger LOG = LoggerFactory.getLogger(ReflectingConverter.class);
-
-    private static final Pattern schemePattern = Pattern.compile("\\w[\\w\\d\\+\\-\\.]*:");
-
-    private ResourceRegistry registry;
-
-    /**
-     * @since 1.1.0
-     */
-    private boolean errorOnMissingProperty;
-
-    /**
-     * @since 1.1.0
-     */
-    private boolean suppressBaseUriOnFullyQualified;
-
-    /**
-     * Protected ctor to prevent direct instantiation.
-     *
-     * @throws Siren4JException
-     */
-    protected ReflectingConverter() throws Siren4JException {
-        this(null);
-    }
-
-    protected ReflectingConverter(ResourceRegistry registry) throws Siren4JException {
-        this.registry = registry;
-    }
-
-    /**
-     * Gets a new  instance of the converter.
-     *
-     * @return the converter, never <code>null</code>.
-     * @throws Siren4JException
-     */
-    public static ResourceConverter newInstance(ResourceRegistry registry) throws Siren4JException {
-        return new ReflectingConverter(registry);
-    }
-
-    /**
-     * Gets a new  instance of the converter.
-     *
-     * @return the converter, never <code>null</code>.
-     * @throws Siren4JException
-     */
-    public static ResourceConverter newInstance() throws Siren4JException {
-        return new ReflectingConverter(null);
-    }
-
-    /**
-     * When set to <code>true</code> an exception will be thrown for missing target properties when
-     * converting from entity to object. Default is <code>false</code>
-     */
-    public boolean isErrorOnMissingProperty() {
-        return errorOnMissingProperty;
-    }
-
-    /**
-     * When set to <code>true</code> an exception will be thrown for missing target properties when
-     * converting from entity to object.
-     * @param errorOnMissingProperty
-     */
-    public void setErrorOnMissingProperty(boolean errorOnMissingProperty) {
-        this.errorOnMissingProperty = errorOnMissingProperty;
-    }
-
-    public boolean isSuppressBaseUriOnFullyQualified() {
-        return suppressBaseUriOnFullyQualified;
-    }
-
-    /**
-     * If set to <code>true</code> will suppress base uri links if resource has fully qualified links set. Default
-     * is <code>false</code>.
-     * @param suppressBaseUriOnFullyQualified
-     */
-    public void setSuppressBaseUriOnFullyQualified(boolean suppressBaseUriOnFullyQualified) {
-        this.suppressBaseUriOnFullyQualified = suppressBaseUriOnFullyQualified;
-    }
-
-    /* (non-Javadoc)
-             * @see com.google.code.siren4j.converter.ResourceConverter#toEntity(java.lang.Object)
-             */
-    public Entity toEntity(Object obj) {
-        try {
-            return toEntity(obj, null, null, null);
-        } catch (Siren4JException e) {
-            throw new Siren4JConversionException(e);
-        }
-    }
-
-    public Object toObject(Entity entity) {
-        return toObject(entity, null);
-    }
-
-    /* (non-Javadoc)
-     * @see com.google.code.siren4j.converter.ResourceConverter#toObject(com.google.code.siren4j.component.Entity)
-     */
-    public Object toObject(Entity entity, Class targetClass) {
-        if (registry == null) {
-            LOG.warn("No ResourceRegistry set, using default which "
-                    + "will scan the entire classpath. It would be better to set your own registry that filters by packages.");
-            try {
-                registry = ResourceRegistryImpl.newInstance((String[]) null);
-            } catch (Siren4JException e) {
-                throw new Siren4JRuntimeException(e);
-            }
-        }
-        Resource resource = null;
-        if (entity != null) {
-            String sirenClass = targetClass != null
-                    ? targetClass.getName()
-                    : (String) entity.getProperties().get(Siren4J.CLASS_RESERVED_PROPERTY);
-            String[] eClass = entity.getComponentClass();
-            if (StringUtils.isBlank(sirenClass) && (eClass == null || eClass.length == 0)) {
-                throw new Siren4JConversionException(
-                        "No entity class defined, won't be able to match to Java class. Can't go on.");
-            }
-
-            if (StringUtils.isBlank(sirenClass)) {
-                sirenClass = eClass[0];
-            }
-            if (!registry.containsEntityEntry(sirenClass)) {
-                throw new Siren4JConversionException("No matching resource found in the registry. Can't go on.");
-            }
-            Class<?> clazz = registry.getClassByEntityName(sirenClass);
-            List<ReflectedInfo> fieldInfo = ReflectionUtils.getExposedFieldInfo(clazz);
-            Object obj = null;
-            try {
-                obj = clazz.newInstance();
-            } catch (Exception e) {
-                throw new Siren4JConversionException(e);
-            }
-
-            // Set properties
-            handleSetProperties(obj, clazz, entity, fieldInfo);
-            // Set sub entities
-            handleSetSubEntities(obj, clazz, entity, fieldInfo);
-
-            resource = (Resource) obj;
-        }
-        return resource;
-    }
-
-    /**
-     * Sets field value for an entity's property field.
-     *
-     * @param obj assumed not <code>null</code>.
-     * @param clazz assumed not <code>null</code>.
-     * @param entity assumed not <code>null</code>.
-     * @param fieldInfo assumed not <code>null</code>.
-     * @throws Siren4JConversionException
-     */
-    private void handleSetProperties(Object obj, Class<?> clazz, Entity entity, List<ReflectedInfo> fieldInfo)
-            throws Siren4JConversionException {
-        if (!MapUtils.isEmpty(entity.getProperties())) {
-            for (String key : entity.getProperties().keySet()) {
-                if (key.startsWith(Siren4J.CLASS_RESERVED_PROPERTY)) {
-                    continue;
-                }
-                ReflectedInfo info = ReflectionUtils.getFieldInfoByEffectiveName(fieldInfo, key);
-                if (info == null) {
-                    info = ReflectionUtils.getFieldInfoByName(fieldInfo, key);
-                }
-                if (info != null) {
-                    Object val = entity.getProperties().get(key);
-                    try {
-                        ReflectionUtils.setFieldValue(obj, info, val);
-                    } catch (Siren4JException e) {
-                        throw new Siren4JConversionException(e);
-                    }
-                } else if (isErrorOnMissingProperty() && !(obj instanceof Collection && key.equals("size"))) {
-                    //Houston we have a problem!!
-                    throw new Siren4JConversionException(
-                            "Unable to find field: " + key + " for class: " + clazz.getName());
-                }
-            }
-        }
-    }
-
-    /**
-     * Sets field value for an entity's sub entities field.
-     *
-     * @param obj assumed not <code>null</code>.
-     * @param clazz assumed not <code>null</code>.
-     * @param entity assumed not <code>null</code>.
-     * @param fieldInfo assumed not <code>null</code>.
-     * @throws Siren4JConversionException
-     */
-    @SuppressWarnings({"rawtypes", "unchecked"})
-    private void handleSetSubEntities(Object obj, Class<?> clazz, Entity entity, List<ReflectedInfo> fieldInfo)
-            throws Siren4JConversionException {
-        if (!CollectionUtils.isEmpty(entity.getEntities())) {
-            for (Entity ent : entity.getEntities()) {
-                //Skip embedded as we can't deal with them.
-                if (StringUtils.isNotBlank(ent.getHref())) {
-                    continue;
-                }
-                String[] rel = ent.getRel();
-                if (ArrayUtils.isEmpty(rel)) {
-                    throw new Siren4JConversionException("No relationship set on sub entity. Can't go on.");
-                }
-                String fieldKey = rel.length == 1 ? rel[0] : ArrayUtils.toString(rel);
-                ReflectedInfo info = ReflectionUtils.getFieldInfoByEffectiveName(fieldInfo, fieldKey);
-                if (info != null) {
-                    try {
-                        Object subObj = toObject(ent);
-                        if (subObj != null) {
-                            if (subObj.getClass().equals(CollectionResource.class)) {
-                                ReflectionUtils.setFieldValue(obj, info, subObj);
-                                continue; // If subObj is collection resource then continue
-                                // or it will get wrapped into another collection which we don't want.
-                            }
-                            if (isCollection(obj, info.getField())) {
-                                //If we are a collection we need to add each subObj via the add method
-                                //and not a setter. So we need to grab the collection from the field value.
-                                try {
-                                    Collection coll = (Collection) info.getField().get(obj);
-                                    if (coll == null) {
-                                        //In the highly unlikely event that no collection is set on the
-                                        //field value we will create a new collection here.
-                                        coll = new CollectionResource();
-                                        ReflectionUtils.setFieldValue(obj, info, coll);
-                                    }
-                                    coll.add(subObj);
-                                } catch (Exception e) {
-                                    throw new Siren4JConversionException(e);
-                                }
-                            } else {
-                                ReflectionUtils.setFieldValue(obj, info, subObj);
-                            }
-                        }
-                    } catch (Siren4JException e) {
-                        throw new Siren4JConversionException(e);
-                    }
-                } else {
-                    throw new Siren4JConversionException(
-                            "Unable to find field: " + fieldKey + " for class: " + clazz.getName());
-                }
-            }
-        }
-    }
-
-    /**
-     * The recursive method that actually does the work of converting from a resource to an entity.
-     *
-     * @param obj the object to be converted, this could be a <code>Resource</code> or another <code>Object</code>. Only
-     * <code>Resource</code> objects are allowed in via public methods, other object types may come from recursing into the
-     * original resource. May be <code>null</code>.
-     * @param parentField the parent field, ie the field that contained this object, may be <code>null</code>.
-     * @param parentObj the object that contains the field that contains this object, may be <code>null</code>.
-     * @param parentFieldInfo field info for all exposed parent object fields, may be <code>null</code>.
-     * @return the entity created from the resource. May be <code>null</code>.
-     * @throws Exception
-     */
-    @SuppressWarnings("deprecation")
-    protected Entity toEntity(Object obj, Field parentField, Object parentObj, List<ReflectedInfo> parentFieldInfo)
-            throws Siren4JException {
-        if (obj == null) {
-            return null;
-        }
-
-        EntityBuilder builder = EntityBuilder.newInstance();
-        Class<?> clazz = obj.getClass();
-
-        boolean embeddedLink = false;
-        List<ReflectedInfo> fieldInfo = ReflectionUtils.getExposedFieldInfo(clazz);
-        EntityContext context = new EntityContextImpl(obj, fieldInfo, parentField, parentObj, parentFieldInfo);
-
-        String cname = null;
-        String uri = "";
-
-        //Propagate baseUri and fullyQualified setting from parent if needed
-        propagateBaseUriAndQualifiedSetting(obj, parentObj);
-
-        boolean suppressClass = false;
-        Siren4JEntity entityAnno = (Siren4JEntity) clazz.getAnnotation(Siren4JEntity.class);
-        if (entityAnno != null && (StringUtils.isNotBlank(entityAnno.name()) && ArrayUtils
-                .isNotEmpty(entityAnno.entityClass()))) {
-            throw new Siren4JRuntimeException("Must only use one of 'name' or 'entityClass', not both.");
-        }
-        if (entityAnno != null) {
-            cname = StringUtils.defaultIfEmpty(entityAnno.name(), cname);
-            uri = StringUtils.defaultIfEmpty(entityAnno.uri(), uri);
-            suppressClass = entityAnno.suppressClassProperty();
-        }
-
-        if (!suppressClass) {
-            builder.addProperty(Siren4J.CLASS_RESERVED_PROPERTY, clazz.getName());
-        }
-
-        Siren4JSubEntity parentSubAnno = null;
-        if (parentField != null && parentFieldInfo != null) {
-            parentSubAnno = getSubEntityAnnotation(parentField, parentFieldInfo);
-        }
-
-        if (parentSubAnno != null) {
-            uri = StringUtils.defaultIfEmpty(parentSubAnno.uri(), uri);
-            //Determine if the entity is an embeddedLink
-            embeddedLink = parentSubAnno.embeddedLink();
-            if (obj instanceof Resource) {
-                Boolean overrideLink = ((Resource) obj).getOverrideEmbeddedLink();
-                if (overrideLink != null) {
-                    embeddedLink = overrideLink.booleanValue();
-                }
-            }
-        }
-        // Handle uri overriding or token replacement
-        String resolvedUri = resolveUri(uri, context, true);
-
-        builder.setComponentClass(getEntityClass(obj, cname, entityAnno));
-        if (parentSubAnno != null) {
-            String fname = parentField != null ? parentField.getName() : cname;
-            builder.setRelationship(ComponentUtils.isStringArrayEmpty(parentSubAnno.rel())
-                    ? new String[]{fname} : parentSubAnno.rel());
-        }
-        if (embeddedLink) {
-            builder.setHref(resolvedUri);
-        } else {
-            for (ReflectedInfo info : fieldInfo) {
-                Field currentField = info.getField();
-                if(currentField != null) {
-                    handleField(obj, builder, fieldInfo, currentField);
-                } else {
-                    handleMethod(obj, builder, info);
-                }
-
-            }
-            if (obj instanceof Collection) {
-                builder.addProperty("size", ((Collection<?>) obj).size());
-            }
-            if (obj instanceof Resource) {
-                Resource res  = (Resource)obj;
-                boolean skipBaseUri = isSuppressBaseUriOnFullyQualified() && (res.isFullyQualifiedLinks()
-                        && res.getBaseUri() != null);
-                if(!skipBaseUri) {
-                    handleBaseUriLink(builder, res.getBaseUri());
-                }
-            }
-            handleSelfLink(builder, resolvedUri);
-            handleEntityLinks(builder, context);
-            handleEntityActions(builder, context);
-        }
-        return builder.build();
-    }
-
-    private void handleMethod(Object obj, EntityBuilder builder, ReflectedInfo fieldInfo) {
-        Object value = ReflectionUtils.getMethodValue(fieldInfo.getGetter(), obj);
-        handleAddProperty(builder, fieldInfo.getEffectiveName(), value);
-    }
-
-    private void handleField(Object obj, EntityBuilder builder, List<ReflectedInfo> fieldInfo, Field currentField) throws Siren4JException {
-        Object fieldVal = ReflectionUtils.getFieldValue(currentField, obj);
-        if (ReflectionUtils.isSirenProperty(currentField.getType(), fieldVal, currentField)) {
-            // Property
-            if (!skipProperty(obj, currentField)) {
-                String propName = currentField.getName();
-                Siren4JProperty propAnno = currentField.getAnnotation(Siren4JProperty.class);
-
-                if (propAnno != null && StringUtils.isNotBlank(propAnno.name())) {
-                    // Override field name from annotation
-                    propName = propAnno.name();
-                }
-                handleAddProperty(builder, propName, currentField, obj);
-            }
-        } else {
-            // Sub Entity
-            if (!skipProperty(obj, currentField)) {
-                handleSubEntity(builder, obj, currentField, fieldInfo);
-            }
-        }
-    }
-
-    private void propagateBaseUriAndQualifiedSetting(Object obj, Object parentObj) {
-        if (parentObj != null && parentObj instanceof Resource && obj instanceof Resource) {
-            Resource parentResource = (Resource) parentObj;
-            Resource resource = (Resource) obj;
-            if (StringUtils.isNotBlank(parentResource.getBaseUri())) {
-                resource.setBaseUri(parentResource.getBaseUri());
-            }
-            if (parentResource.isFullyQualifiedLinks() != null) {
-                resource.setFullyQualifiedLinks(parentResource.isFullyQualifiedLinks());
-            }
-        }
-    }
-
-    /**
-     * Handles adding a property to an entity builder. Called by {@link ReflectingConverter#toEntity(Object, Field, Object, List)}
-     * for each property found.
-     *
-     * @param builder
-     * @param propName
-     * @param currentField
-     * @param obj
-     */
-    protected void handleAddProperty(EntityBuilder builder, String propName, Field currentField, Object obj) {
-        builder.addProperty(propName, ReflectionUtils.getFieldValue(currentField, obj));
-    }
-
-    protected void handleAddProperty(EntityBuilder builder, String propName, Object propValue) {
-        builder.addProperty(propName, propValue);
-    }
-
-    /**
-     * Handles sub entities.
-     *
-     * @param builder assumed not <code>null</code>.
-     * @param obj assumed not <code>null</code>.
-     * @param currentField assumed not <code>null</code>.
-     * @throws Siren4JException
-     */
-    private void handleSubEntity(EntityBuilder builder, Object obj, Field currentField, List<ReflectedInfo> fieldInfo)
-            throws Siren4JException {
-
-        Siren4JSubEntity subAnno = getSubEntityAnnotation(currentField, fieldInfo);
-        if (subAnno != null) {
-            if (isCollection(obj, currentField)) {
-                Collection<?> coll = (Collection<?>) ReflectionUtils.getFieldValue(currentField, obj);
-                if (coll != null) {
-                    for (Object o : coll) {
-                        builder.addSubEntity(toEntity(o, currentField, obj, fieldInfo));
-                    }
-                }
-            } else {
-                Object subObj = ReflectionUtils.getFieldValue(currentField, obj);
-                if (subObj != null) {
-                    builder.addSubEntity(toEntity(subObj, currentField, obj, fieldInfo));
-                }
-            }
-        }
-
-    }
-
-    /**
-     * Resolves the raw uri by replacing field tokens with the actual data.
-     *
-     * @param rawUri assumed not <code>null</code> or .
-     * @param context
-     * @return uri with tokens resolved.
-     * @throws Siren4JException
-     */
-    private String resolveUri(String rawUri, EntityContext context, boolean handleURIOverride) throws Siren4JException {
-        String resolvedUri = rawUri;
-        String baseUri = null;
-        boolean fullyQualified = false;
-        if (context.getCurrentObject() instanceof Resource) {
-            Resource resource = (Resource) context.getCurrentObject();
-            baseUri = resource.getBaseUri();
-            fullyQualified = resource.isFullyQualifiedLinks() == null ? false : resource.isFullyQualifiedLinks();
-            String override = resource.getOverrideUri();
-            if (handleURIOverride && StringUtils.isNotBlank(override)) {
-                resolvedUri = override;
-            }
-        }
-        resolvedUri = handleTokenReplacement(resolvedUri, context);
-
-        if (fullyQualified && StringUtils.isNotBlank(baseUri)
-                && !isAbsoluteUri(resolvedUri)) {
-            StringBuffer sb = new StringBuffer();
-            sb.append(baseUri.endsWith("/") ? baseUri.substring(0, baseUri.length() - 1) : baseUri);
-            sb.append(resolvedUri.startsWith("/") ? resolvedUri : "/" + resolvedUri);
-            resolvedUri = sb.toString();
-        }
-        return resolvedUri;
-    }
-
-    private boolean isAbsoluteUri(String resolvedUri) {
-        Matcher matcher = schemePattern.matcher(resolvedUri);
-        return matcher.find() && matcher.start() == 0;
-    }
-
-    /**
-     * Helper method to do token replacement for strings.
-     *
-     * @param str
-     * @param context
-     * @return
-     * @throws Siren4JException
-     */
-    private String handleTokenReplacement(String str, EntityContext context) throws Siren4JException {
-        String result = "";
-        // First resolve parents
-        result = ReflectionUtils.replaceFieldTokens(
-                context.getParentObject(), str, context.getParentFieldInfo(), true);
-        // Now resolve others
-        result = ReflectionUtils.flattenReservedTokens(ReflectionUtils.replaceFieldTokens(
-                context.getCurrentObject(), result, context.getCurrentFieldInfo(), false));
-        return result;
-    }
-
-    /**
-     * Helper to retrieve a sub entity annotation from either the field itself or the getter.
-     * If an annotation exists on both, then the field wins.
-     *
-     * @param currentField assumed not <code>null</code>.
-     * @param fieldInfo assumed not <code>null</code>.
-     * @return the annotation if found else <code>null</code>.
-     */
-    private Siren4JSubEntity getSubEntityAnnotation(Field currentField, List<ReflectedInfo> fieldInfo) {
-        Siren4JSubEntity result = null;
-        result = currentField.getAnnotation(Siren4JSubEntity.class);
-        if (result == null && fieldInfo != null) {
-            ReflectedInfo info = ReflectionUtils.getFieldInfoByName(fieldInfo, currentField.getName());
-            if (info != null && info.getGetter() != null) {
-                result = info.getGetter().getAnnotation(Siren4JSubEntity.class);
-            }
-        }
-        return result;
-    }
-
-    /**
-     * Add the self link to the entity.
-     *
-     * @param builder assumed not <code>null</code>.
-     * @param resolvedUri the token resolved uri. Assumed not blank.
-     */
-    private void handleSelfLink(EntityBuilder builder, String resolvedUri) {
-        if (StringUtils.isBlank(resolvedUri)) {
-            return;
-        }
-        Link link = LinkBuilder.newInstance().setRelationship(Link.RELATIONSHIP_SELF).setHref(resolvedUri).build();
-        builder.addLink(link);
-    }
-
-    /**
-     * Add the baseUri link to the entity if the baseUri is set on the entity.
-     *
-     * @param builder assumed not <code>null</code>.
-     * @param baseUri the token resolved uri. Assumed not blank.
-     */
-    private void handleBaseUriLink(EntityBuilder builder, String baseUri) {
-        if (StringUtils.isBlank(baseUri)) {
-            return;
-        }
-        Link link = LinkBuilder.newInstance().setRelationship(Link.RELATIONSHIP_BASEURI).setHref(baseUri).build();
-        builder.addLink(link);
-    }
-
-    /**
-     * Handles getting all entity links both dynamically set and via annotations and merges them together overriding with
-     * the proper precedence order which is Dynamic > SubEntity > Entity. Href and uri's are resolved with the correct data
-     * bound in.
-     *
-     * @param builder assumed not <code>null</code>.
-     * @param context assumed not <code>null</code>.
-     * @throws Exception
-     */
-    private void handleEntityLinks(EntityBuilder builder, EntityContext context) throws Siren4JException {
-
-        Class<?> clazz = context.getCurrentObject().getClass();
-        Map<String, Link> links = new HashMap<String, Link>();
-        /* Caution!! Order matters when adding to the links map */
-
-        Siren4JEntity entity = clazz.getAnnotation(Siren4JEntity.class);
-        if (entity != null && ArrayUtils.isNotEmpty(entity.links())) {
-            for (Siren4JLink l : entity.links()) {
-                if (evaluateConditional(l.condition(), context)) {
-                    links.put(ArrayUtils.toString(l.rel()), annotationToLink(l, context));
-                }
-            }
-        }
-        if (context.getParentField() != null) {
-            Siren4JSubEntity subentity = context.getParentField().getAnnotation(Siren4JSubEntity.class);
-            if (subentity != null && ArrayUtils.isNotEmpty(subentity.links())) {
-                for (Siren4JLink l : subentity.links()) {
-                    if (evaluateConditional(l.condition(), context)) {
-                        links.put(ArrayUtils.toString(l.rel()), annotationToLink(l, context));
-                    }
-                }
-            }
-        }
-
-        Collection<Link> resourceLinks = context.getCurrentObject() instanceof Resource
-                ? ((Resource) context.getCurrentObject()).getEntityLinks() : null;
-        if (resourceLinks != null) {
-            for (Link l : resourceLinks) {
-                links.put(ArrayUtils.toString(l.getRel()), l);
-            }
-        }
-        for (Link l : links.values()) {
-            l.setHref(resolveUri(l.getHref(), context, false));
-            builder.addLink(l);
-        }
-
-    }
-
-    /**
-     * Handles getting all entity actions both dynamically set and via annotations and merges them together overriding with
-     * the proper precedence order which is Dynamic > SubEntity > Entity. Href and uri's are resolved with the correct data
-     * bound in.
-     *
-     * @param builder
-     * @param context
-     * @throws Exception
-     */
-    private void handleEntityActions(EntityBuilder builder, EntityContext context) throws Siren4JException {
-        Class<?> clazz = context.getCurrentObject().getClass();
-        Map<String, Action> actions = new HashMap<String, Action>();
-        /* Caution!! Order matters when adding to the actions map */
-
-        Siren4JEntity entity = clazz.getAnnotation(Siren4JEntity.class);
-        if (entity != null && ArrayUtils.isNotEmpty(entity.actions())) {
-            for (Siren4JAction a : entity.actions()) {
-                if (evaluateConditional(a.condition(), context)) {
-                    actions.put(a.name(), annotationToAction(a, context));
-                }
-            }
-        }
-        if (context.getParentField() != null) {
-            Siren4JSubEntity subentity = context.getParentField().getAnnotation(Siren4JSubEntity.class);
-            if (subentity != null && ArrayUtils.isNotEmpty(subentity.actions())) {
-                for (Siren4JAction a : subentity.actions()) {
-                    if (evaluateConditional(a.condition(), context)) {
-                        actions.put(a.name(), annotationToAction(a, context));
-                    }
-                }
-            }
-        }
-
-        Collection<Action> resourceLinks = context.getCurrentObject() instanceof Resource
-                ? ((Resource) context.getCurrentObject()).getEntityActions() : null;
-        if (resourceLinks != null) {
-            for (Action a : resourceLinks) {
-                actions.put(a.getName(), a);
-            }
-        }
-        for (Action a : actions.values()) {
-            a.setHref(resolveUri(a.getHref(), context, false));
-            builder.addAction(a);
-        }
-    }
-
-    /**
-     * Evaluates a value against its specified conditional.
-     *
-     * @param condition
-     * @param context
-     * @return
-     */
-    private boolean evaluateConditional(Siren4JCondition condition, EntityContext context) {
-        boolean result = true;
-        if (condition != null && !("null".equals(condition.name()))) {
-            result = false;
-            Object val = null;
-            ConditionFactory factory = ConditionFactory.getInstance();
-            Condition cond = factory.getCondition(condition.logic());
-            Object obj = condition.name().startsWith("parent.")
-                    ? context.getParentObject()
-                    : context.getCurrentObject();
-            String name = condition.name().startsWith("parent.")
-                    ? condition.name().substring(7)
-                    : condition.name();
-            if (obj == null) {
-                throw new Siren4JRuntimeException(
-                        "No object found. Conditional probably references a parent but does not have a parent: " + condition
-                                .name());
-            }
-            if (condition.type().equals(Type.METHOD)) {
-                try {
-                    Method method = ReflectionUtils.findMethod(obj.getClass(), name,
-                            null);
-                    if (method != null) {
-                        method.setAccessible(true);
-                        val = method.invoke(obj, new Object[]{});
-                        result = cond.evaluate(val);
-                    } else {
-                        throw new Siren4JException(
-                                "Method referenced in condition does not exist: " + condition.name());
-                    }
-                } catch (Exception e) {
-                    throw new Siren4JRuntimeException(e);
-                }
-            } else {
-                try {
-                    Field field = ReflectionUtils.findField(obj.getClass(), name);
-                    if (field != null) {
-                        field.setAccessible(true);
-                        val = field.get(obj);
-                        result = cond.evaluate(val);
-                    } else {
-                        throw new Siren4JException("Field referenced in condition does not exist: " + condition.name());
-                    }
-                } catch (Exception e) {
-                    throw new Siren4JRuntimeException(e);
-                }
-            }
-        }
-        return result;
-    }
-
-    /**
-     * Convert a link annotation to an actual link. The href will not be resolved in the instantiated link, this will need
-     * to be post processed.
-     *
-     * @param linkAnno assumed not <code>null</code>.
-     * @return new link, never <code>null</code>.
-     */
-    private Link annotationToLink(Siren4JLink linkAnno, EntityContext context) {
-        LinkBuilder builder = LinkBuilder.newInstance().setRelationship(linkAnno.rel()).setHref(linkAnno.href());
-        if (StringUtils.isNotBlank(linkAnno.title())) {
-            builder.setTitle(linkAnno.title());
-        }
-        if (ArrayUtils.isNotEmpty(linkAnno.linkClass())) {
-            builder.setComponentClass(linkAnno.linkClass());
-        }
-        return builder.build();
-    }
-
-    /**
-     * Convert an action annotation to an actual action. The href will not be resolved in the instantiated action, this will
-     * need to be post processed.
-     *
-     * @param actionAnno assumed not <code>null</code>.
-     * @return new action, never <code>null</code>.
-     */
-    private Action annotationToAction(Siren4JAction actionAnno, EntityContext context) throws Siren4JException {
-        ActionBuilder builder = ActionBuilder.newInstance();
-        builder.setName(actionAnno.name()).setHref(actionAnno.href()).setMethod(actionAnno.method());
-        if (ArrayUtils.isNotEmpty(actionAnno.actionClass())) {
-            builder.setComponentClass(actionAnno.actionClass());
-        }
-        if (StringUtils.isNotBlank(actionAnno.title())) {
-            builder.setTitle(actionAnno.title());
-        }
-        if (StringUtils.isNotBlank(actionAnno.type())) {
-            builder.setType(actionAnno.type());
-        }
-        if (ArrayUtils.isNotEmpty(actionAnno.fields())) {
-            for (Siren4JActionField f : actionAnno.fields()) {
-                builder.addField(annotationToField(f, context));
-            }
-        }
-        return builder.build();
-    }
-
-    /**
-     * Convert a field annotation to an actual field.
-     *
-     * @param fieldAnno assumed not <code>null</code>.
-     * @return new field, never <code>null</code>.
-     */
-    private com.google.code.siren4j.component.Field annotationToField(Siren4JActionField fieldAnno,
-                                                                      EntityContext context)
-            throws Siren4JException {
-        FieldBuilder builder = FieldBuilder.newInstance();
-        builder.setName(fieldAnno.name());
-        if (ArrayUtils.isNotEmpty(fieldAnno.fieldClass())) {
-            builder.setComponentClass(fieldAnno.fieldClass());
-        }
-        if(StringUtils.isNotBlank(fieldAnno.title())) {
-            builder.setTitle(fieldAnno.title());
-        }
-        if (fieldAnno.max() > -1) {
-            builder.setMax(fieldAnno.max());
-        }
-        if (fieldAnno.min() > -1) {
-            builder.setMin(fieldAnno.min());
-        }
-        if (fieldAnno.maxLength() > -1) {
-            builder.setMaxLength(fieldAnno.maxLength());
-        }
-        if (fieldAnno.step() > -1) {
-            builder.setStep(fieldAnno.step());
-        }
-        if (fieldAnno.required()) {
-            builder.setRequired(true);
-        }
-        if (StringUtils.isNotBlank(fieldAnno.pattern())) {
-            builder.setPattern(fieldAnno.pattern());
-        }
-        if (StringUtils.isNotBlank(fieldAnno.type())) {
-            builder.setType(FieldType.valueOf(fieldAnno.type().toUpperCase()));
-        }
-        if (StringUtils.isNotBlank(fieldAnno.value())) {
-            builder.setValue(handleTokenReplacement(fieldAnno.value(), context));
-        }
-        if (ArrayUtils.isNotEmpty(fieldAnno.options())) {
-            for (Siren4JFieldOption optAnno : fieldAnno.options()) {
-                FieldOption opt = new FieldOption();
-                if (StringUtils.isNotBlank(optAnno.title())) {
-                    opt.setTitle(optAnno.title());
-                }
-                if (StringUtils.isNotBlank(optAnno.value())) {
-                    opt.setValue(handleTokenReplacement(optAnno.value(), context));
-                }
-                opt.setOptionDefault(optAnno.optionDefault());
-                if (ArrayUtils.isNotEmpty(optAnno.data())) {
-                    for (Siren4JOptionData data : optAnno.data()) {
-                        opt.putData(data.key(), handleTokenReplacement(data.value(), context));
-                    }
-                }
-                builder.addOption(opt);
-            }
-        }
-        if (StringUtils.isNotBlank(fieldAnno.optionsURL())) {
-            builder.setOptionsURL(resolveUri(fieldAnno.optionsURL(), context, false));
-        }
-        if (StringUtils.isNotBlank(fieldAnno.placeHolder())) {
-            builder.setPlaceholder(fieldAnno.placeHolder());
-        }
-        if(ArrayUtils.isNotEmpty(fieldAnno.metaData())) {
-            Map<String, String> metaData = new HashMap();
-            for(Siren4JMetaData mdAnno : fieldAnno.metaData()) {
-                metaData.put(mdAnno.key(), mdAnno.value());
-            }
-            builder.setMetaData(metaData);
-        }
-        return builder.build();
-    }
-
-    /**
-     * Determine if the property or entity should be skipped based on any existing include policy. The TYPE annotation is
-     * checked first and then the field annotation, the field annotation takes precedence.
-     *
-     * @param obj assumed not <code>null</code>.
-     * @param field assumed not <code>null</code>.
-     * @return <code>true</code> if the property/enity should be skipped.
-     * @throws Siren4JException
-     */
-    private boolean skipProperty(Object obj, Field field) throws Siren4JException {
-        boolean skip = false;
-        Class<?> clazz = obj.getClass();
-        Include inc = Include.ALWAYS;
-        Siren4JInclude typeInclude = clazz.getAnnotation(Siren4JInclude.class);
-        if (typeInclude != null) {
-            inc = typeInclude.value();
-        }
-        Siren4JInclude fieldInclude = field.getAnnotation(Siren4JInclude.class);
-        if (fieldInclude != null) {
-            inc = fieldInclude.value();
-        }
-        try {
-            Object val = field.get(obj);
-            switch (inc) {
-                case NON_EMPTY:
-                    if (val != null) {
-                        if (String.class.equals(field.getType())) {
-                            skip = StringUtils.isBlank((String) val);
-                        } else if (CollectionResource.class.equals(field.getType())) {
-                            skip = ((CollectionResource<?>) val).isEmpty();
-                        }
-                    } else {
-                        skip = true;
-                    }
-                    break;
-                case NON_NULL:
-                    if (val == null) {
-                        skip = true;
-                    }
-                    break;
-                case ALWAYS:
-            }
-        } catch (Exception e) {
-            throw new Siren4JRuntimeException(e);
-        }
-        return skip;
-    }
-
-    /**
-     * Determine entity class by first using the name set on the Siren entity and then if not found using the actual class
-     * name, though it is preferable to use the first option to not tie to a language specific class.
-     *
-     * @param obj
-     * @param name
-     * @return
-     */
-    public String[] getEntityClass(Object obj, String name, Siren4JEntity entityAnno) {
-        Class<?> clazz = obj.getClass();
-        String[] compClass = entityAnno == null ? null : entityAnno.entityClass();
-        //If entity class specified then use it.
-        if (compClass != null && !ArrayUtils.isEmpty(compClass)) {
-            return compClass;
-        }
-        //Else use name or class.
-        List<String> entityClass = new ArrayList<String>();
-        entityClass.add(StringUtils.defaultString(name, clazz.getName()));
-        if (obj instanceof CollectionResource) {
-            String tag = getCollectionClassTag();
-            if (StringUtils.isNotBlank(tag)) {
-                entityClass.add(tag);
-            }
-        }
-        return entityClass.toArray(new String[]{});
-    }
-
-    /**
-     * Determine if the field is a Collection class and not a CollectionResource class which needs special treatment.
-     *
-     * @param field
-     * @return
-     */
-    public boolean isCollection(Object obj, Field field) {
-        try {
-            Object val = field.get(obj);
-            boolean isCollResource = false;
-            if (val != null) {
-                isCollResource = CollectionResource.class.equals(val.getClass());
-            }
-            return (!isCollResource && !field.getType().equals(CollectionResource.class))
-                    && (Collection.class.equals(field.getType()) || ArrayUtils.contains(field.getType().getInterfaces(),
-                    Collection.class));
-        } catch (Exception e) {
-            throw new Siren4JRuntimeException(e);
-        }
-    }
-
-    /**
-     * Returns the collection tag to be added to a collection's class. The
-     * default is 'collection'. Can be overridden to change tag or set to return
-     * <code>null</code> or empty in which case no tag will be added.
-     *
-     * @return may be <code>null</code> or empty.
-     */
-    protected String getCollectionClassTag() {
-        return "collection";
-    }
-
-}
+/*******************************************************************************************
+ * The MIT License (MIT)
+ *
+ * Copyright (c) 2013 Erik R Serating
+ *
+ * Permission is hereby granted, free of charge, to any person obtaining a copy
+ * of this software and associated documentation files (the "Software"), to deal
+ * in the Software without restriction, including without limitation the rights
+ * to use, copy, modify, merge, publish, distribute, sublicense, and/or sell
+ * copies of the Software, and to permit persons to whom the Software is
+ * furnished to do so, subject to the following conditions:
+ *
+ * The above copyright notice and this permission notice shall be included in
+ * all copies or substantial portions of the Software.
+ *
+ * THE SOFTWARE IS PROVIDED "AS IS", WITHOUT WARRANTY OF ANY KIND, EXPRESS OR
+ * IMPLIED, INCLUDING BUT NOT LIMITED TO THE WARRANTIES OF MERCHANTABILITY,
+ * FITNESS FOR A PARTICULAR PURPOSE AND NONINFRINGEMENT. IN NO EVENT SHALL THE
+ * AUTHORS OR COPYRIGHT HOLDERS BE LIABLE FOR ANY CLAIM, DAMAGES OR OTHER
+ * LIABILITY, WHETHER IN AN ACTION OF CONTRACT, TORT OR OTHERWISE, ARISING FROM,
+ * OUT OF OR IN CONNECTION WITH THE SOFTWARE OR THE USE OR OTHER DEALINGS IN THE
+ * SOFTWARE.
+ *********************************************************************************************/
+package com.google.code.siren4j.converter;
+
+
+import com.google.code.siren4j.Siren4J;
+import com.google.code.siren4j.annotations.*;
+import com.google.code.siren4j.annotations.Siren4JCondition.Type;
+import com.google.code.siren4j.annotations.Siren4JInclude.Include;
+import com.google.code.siren4j.component.Action;
+import com.google.code.siren4j.component.Entity;
+import com.google.code.siren4j.component.Link;
+import com.google.code.siren4j.component.builder.ActionBuilder;
+import com.google.code.siren4j.component.builder.EntityBuilder;
+import com.google.code.siren4j.component.builder.FieldBuilder;
+import com.google.code.siren4j.component.builder.LinkBuilder;
+import com.google.code.siren4j.condition.Condition;
+import com.google.code.siren4j.condition.ConditionFactory;
+import com.google.code.siren4j.error.Siren4JConversionException;
+import com.google.code.siren4j.error.Siren4JException;
+import com.google.code.siren4j.error.Siren4JRuntimeException;
+import com.google.code.siren4j.meta.FieldOption;
+import com.google.code.siren4j.meta.FieldType;
+import com.google.code.siren4j.resource.CollectionResource;
+import com.google.code.siren4j.resource.Resource;
+import com.google.code.siren4j.util.ComponentUtils;
+import com.google.code.siren4j.util.ReflectionUtils;
+import org.apache.commons.collections.CollectionUtils;
+import org.apache.commons.collections.MapUtils;
+import org.apache.commons.lang3.ArrayUtils;
+import org.apache.commons.lang3.StringUtils;
+import org.slf4j.Logger;
+import org.slf4j.LoggerFactory;
+
+import java.lang.reflect.Field;
+import java.lang.reflect.Method;
+import java.util.*;
+import java.util.regex.Matcher;
+import java.util.regex.Pattern;
+
+public class ReflectingConverter implements ResourceConverter {
+
+    private static Logger LOG = LoggerFactory.getLogger(ReflectingConverter.class);
+
+    private static final Pattern schemePattern = Pattern.compile("\\w[\\w\\d\\+\\-\\.]*:");
+
+    private ResourceRegistry registry;
+
+    /**
+     * @since 1.1.0
+     */
+    private boolean errorOnMissingProperty;
+
+    /**
+     * @since 1.1.0
+     */
+    private boolean suppressBaseUriOnFullyQualified;
+
+    /**
+     * Protected ctor to prevent direct instantiation.
+     *
+     * @throws Siren4JException
+     */
+    protected ReflectingConverter() throws Siren4JException {
+        this(null);
+    }
+
+    protected ReflectingConverter(ResourceRegistry registry) throws Siren4JException {
+        this.registry = registry;
+    }
+
+    /**
+     * Gets a new  instance of the converter.
+     *
+     * @return the converter, never <code>null</code>.
+     * @throws Siren4JException
+     */
+    public static ResourceConverter newInstance(ResourceRegistry registry) throws Siren4JException {
+        return new ReflectingConverter(registry);
+    }
+
+    /**
+     * Gets a new  instance of the converter.
+     *
+     * @return the converter, never <code>null</code>.
+     * @throws Siren4JException
+     */
+    public static ResourceConverter newInstance() throws Siren4JException {
+        return new ReflectingConverter(null);
+    }
+
+    /**
+     * When set to <code>true</code> an exception will be thrown for missing target properties when
+     * converting from entity to object. Default is <code>false</code>
+     */
+    public boolean isErrorOnMissingProperty() {
+        return errorOnMissingProperty;
+    }
+
+    /**
+     * When set to <code>true</code> an exception will be thrown for missing target properties when
+     * converting from entity to object.
+     * @param errorOnMissingProperty
+     */
+    public void setErrorOnMissingProperty(boolean errorOnMissingProperty) {
+        this.errorOnMissingProperty = errorOnMissingProperty;
+    }
+
+    public boolean isSuppressBaseUriOnFullyQualified() {
+        return suppressBaseUriOnFullyQualified;
+    }
+
+    /**
+     * If set to <code>true</code> will suppress base uri links if resource has fully qualified links set. Default
+     * is <code>false</code>.
+     * @param suppressBaseUriOnFullyQualified
+     */
+    public void setSuppressBaseUriOnFullyQualified(boolean suppressBaseUriOnFullyQualified) {
+        this.suppressBaseUriOnFullyQualified = suppressBaseUriOnFullyQualified;
+    }
+
+    /* (non-Javadoc)
+             * @see com.google.code.siren4j.converter.ResourceConverter#toEntity(java.lang.Object)
+             */
+    public Entity toEntity(Object obj) {
+        try {
+            return toEntity(obj, null, null, null);
+        } catch (Siren4JException e) {
+            throw new Siren4JConversionException(e);
+        }
+    }
+
+    public Object toObject(Entity entity) {
+        return toObject(entity, null);
+    }
+
+    /* (non-Javadoc)
+     * @see com.google.code.siren4j.converter.ResourceConverter#toObject(com.google.code.siren4j.component.Entity)
+     */
+    public Object toObject(Entity entity, Class targetClass) {
+        if (registry == null) {
+            LOG.warn("No ResourceRegistry set, using default which "
+                    + "will scan the entire classpath. It would be better to set your own registry that filters by packages.");
+            try {
+                registry = ResourceRegistryImpl.newInstance((String[]) null);
+            } catch (Siren4JException e) {
+                throw new Siren4JRuntimeException(e);
+            }
+        }
+        Resource resource = null;
+        if (entity != null) {
+            String sirenClass = targetClass != null
+                    ? targetClass.getName()
+                    : (String) entity.getProperties().get(Siren4J.CLASS_RESERVED_PROPERTY);
+            String[] eClass = entity.getComponentClass();
+            if (StringUtils.isBlank(sirenClass) && (eClass == null || eClass.length == 0)) {
+                throw new Siren4JConversionException(
+                        "No entity class defined, won't be able to match to Java class. Can't go on.");
+            }
+
+            if (StringUtils.isBlank(sirenClass)) {
+                sirenClass = eClass[0];
+            }
+            if (!registry.containsEntityEntry(sirenClass)) {
+                throw new Siren4JConversionException("No matching resource found in the registry. Can't go on.");
+            }
+            Class<?> clazz = registry.getClassByEntityName(sirenClass);
+            List<ReflectedInfo> fieldInfo = ReflectionUtils.getExposedFieldInfo(clazz);
+            Object obj = null;
+            try {
+                obj = clazz.newInstance();
+            } catch (Exception e) {
+                throw new Siren4JConversionException(e);
+            }
+
+            // Set properties
+            handleSetProperties(obj, clazz, entity, fieldInfo);
+            // Set sub entities
+            handleSetSubEntities(obj, clazz, entity, fieldInfo);
+
+            resource = (Resource) obj;
+        }
+        return resource;
+    }
+
+    /**
+     * Sets field value for an entity's property field.
+     *
+     * @param obj assumed not <code>null</code>.
+     * @param clazz assumed not <code>null</code>.
+     * @param entity assumed not <code>null</code>.
+     * @param fieldInfo assumed not <code>null</code>.
+     * @throws Siren4JConversionException
+     */
+    private void handleSetProperties(Object obj, Class<?> clazz, Entity entity, List<ReflectedInfo> fieldInfo)
+            throws Siren4JConversionException {
+        if (!MapUtils.isEmpty(entity.getProperties())) {
+            for (String key : entity.getProperties().keySet()) {
+                if (key.startsWith(Siren4J.CLASS_RESERVED_PROPERTY)) {
+                    continue;
+                }
+                ReflectedInfo info = ReflectionUtils.getFieldInfoByEffectiveName(fieldInfo, key);
+                if (info == null) {
+                    info = ReflectionUtils.getFieldInfoByName(fieldInfo, key);
+                }
+                if (info != null) {
+                    Object val = entity.getProperties().get(key);
+                    try {
+                        ReflectionUtils.setFieldValue(obj, info, val);
+                    } catch (Siren4JException e) {
+                        throw new Siren4JConversionException(e);
+                    }
+                } else if (isErrorOnMissingProperty() && !(obj instanceof Collection && key.equals("size"))) {
+                    //Houston we have a problem!!
+                    throw new Siren4JConversionException(
+                            "Unable to find field: " + key + " for class: " + clazz.getName());
+                }
+            }
+        }
+    }
+
+    /**
+     * Sets field value for an entity's sub entities field.
+     *
+     * @param obj assumed not <code>null</code>.
+     * @param clazz assumed not <code>null</code>.
+     * @param entity assumed not <code>null</code>.
+     * @param fieldInfo assumed not <code>null</code>.
+     * @throws Siren4JConversionException
+     */
+    @SuppressWarnings({"rawtypes", "unchecked"})
+    private void handleSetSubEntities(Object obj, Class<?> clazz, Entity entity, List<ReflectedInfo> fieldInfo)
+            throws Siren4JConversionException {
+        if (!CollectionUtils.isEmpty(entity.getEntities())) {
+            for (Entity ent : entity.getEntities()) {
+                //Skip embedded as we can't deal with them.
+                if (StringUtils.isNotBlank(ent.getHref())) {
+                    continue;
+                }
+                String[] rel = ent.getRel();
+                if (ArrayUtils.isEmpty(rel)) {
+                    throw new Siren4JConversionException("No relationship set on sub entity. Can't go on.");
+                }
+                String fieldKey = rel.length == 1 ? rel[0] : ArrayUtils.toString(rel);
+                ReflectedInfo info = ReflectionUtils.getFieldInfoByEffectiveName(fieldInfo, fieldKey);
+                if (info != null) {
+                    try {
+                        Object subObj = toObject(ent);
+                        if (subObj != null) {
+                            if (subObj.getClass().equals(CollectionResource.class)) {
+                                ReflectionUtils.setFieldValue(obj, info, subObj);
+                                continue; // If subObj is collection resource then continue
+                                // or it will get wrapped into another collection which we don't want.
+                            }
+                            if (isCollection(obj, info.getField())) {
+                                //If we are a collection we need to add each subObj via the add method
+                                //and not a setter. So we need to grab the collection from the field value.
+                                try {
+                                    Collection coll = (Collection) info.getField().get(obj);
+                                    if (coll == null) {
+                                        //In the highly unlikely event that no collection is set on the
+                                        //field value we will create a new collection here.
+                                        coll = new CollectionResource();
+                                        ReflectionUtils.setFieldValue(obj, info, coll);
+                                    }
+                                    coll.add(subObj);
+                                } catch (Exception e) {
+                                    throw new Siren4JConversionException(e);
+                                }
+                            } else {
+                                ReflectionUtils.setFieldValue(obj, info, subObj);
+                            }
+                        }
+                    } catch (Siren4JException e) {
+                        throw new Siren4JConversionException(e);
+                    }
+                } else {
+                    throw new Siren4JConversionException(
+                            "Unable to find field: " + fieldKey + " for class: " + clazz.getName());
+                }
+            }
+        }
+    }
+
+    /**
+     * The recursive method that actually does the work of converting from a resource to an entity.
+     *
+     * @param obj the object to be converted, this could be a <code>Resource</code> or another <code>Object</code>. Only
+     * <code>Resource</code> objects are allowed in via public methods, other object types may come from recursing into the
+     * original resource. May be <code>null</code>.
+     * @param parentField the parent field, ie the field that contained this object, may be <code>null</code>.
+     * @param parentObj the object that contains the field that contains this object, may be <code>null</code>.
+     * @param parentFieldInfo field info for all exposed parent object fields, may be <code>null</code>.
+     * @return the entity created from the resource. May be <code>null</code>.
+     * @throws Exception
+     */
+    @SuppressWarnings("deprecation")
+    protected Entity toEntity(Object obj, Field parentField, Object parentObj, List<ReflectedInfo> parentFieldInfo)
+            throws Siren4JException {
+        if (obj == null) {
+            return null;
+        }
+
+        EntityBuilder builder = EntityBuilder.newInstance();
+        Class<?> clazz = obj.getClass();
+
+        boolean embeddedLink = false;
+        List<ReflectedInfo> fieldInfo = ReflectionUtils.getExposedFieldInfo(clazz);
+        EntityContext context = new EntityContextImpl(obj, fieldInfo, parentField, parentObj, parentFieldInfo);
+
+        String cname = null;
+        String uri = "";
+
+        //Propagate baseUri and fullyQualified setting from parent if needed
+        propagateBaseUriAndQualifiedSetting(obj, parentObj);
+
+        boolean suppressClass = false;
+        Siren4JEntity entityAnno = (Siren4JEntity) clazz.getAnnotation(Siren4JEntity.class);
+        if (entityAnno != null && (StringUtils.isNotBlank(entityAnno.name()) && ArrayUtils
+                .isNotEmpty(entityAnno.entityClass()))) {
+            throw new Siren4JRuntimeException("Must only use one of 'name' or 'entityClass', not both.");
+        }
+        if (entityAnno != null) {
+            cname = StringUtils.defaultIfEmpty(entityAnno.name(), cname);
+            uri = StringUtils.defaultIfEmpty(entityAnno.uri(), uri);
+            suppressClass = entityAnno.suppressClassProperty();
+        }
+
+        if (!suppressClass) {
+            builder.addProperty(Siren4J.CLASS_RESERVED_PROPERTY, clazz.getName());
+        }
+
+        Siren4JSubEntity parentSubAnno = null;
+        if (parentField != null && parentFieldInfo != null) {
+            parentSubAnno = getSubEntityAnnotation(parentField, parentFieldInfo);
+        }
+
+        if (parentSubAnno != null) {
+            uri = StringUtils.defaultIfEmpty(parentSubAnno.uri(), uri);
+            //Determine if the entity is an embeddedLink
+            embeddedLink = parentSubAnno.embeddedLink();
+            if (obj instanceof Resource) {
+                Boolean overrideLink = ((Resource) obj).getOverrideEmbeddedLink();
+                if (overrideLink != null) {
+                    embeddedLink = overrideLink.booleanValue();
+                }
+            }
+        }
+        // Handle uri overriding or token replacement
+        String resolvedUri = resolveUri(uri, context, true);
+
+        builder.setComponentClass(getEntityClass(obj, cname, entityAnno));
+        if (parentSubAnno != null) {
+            String fname = parentField != null ? parentField.getName() : cname;
+            builder.setRelationship(ComponentUtils.isStringArrayEmpty(parentSubAnno.rel())
+                    ? new String[]{fname} : parentSubAnno.rel());
+        }
+        if (embeddedLink) {
+            builder.setHref(resolvedUri);
+        } else {
+            for (ReflectedInfo info : fieldInfo) {
+                Field currentField = info.getField();
+                if(currentField != null) {
+                    handleField(obj, builder, fieldInfo, currentField);
+                } else {
+                    handleMethod(obj, builder, info);
+                }
+
+            }
+            if (obj instanceof Collection) {
+                builder.addProperty("size", ((Collection<?>) obj).size());
+            }
+            if (obj instanceof Resource) {
+                Resource res  = (Resource)obj;
+                boolean skipBaseUri = isSuppressBaseUriOnFullyQualified() && (res.isFullyQualifiedLinks()
+                        && res.getBaseUri() != null);
+                if(!skipBaseUri) {
+                    handleBaseUriLink(builder, res.getBaseUri());
+                }
+            }
+            handleSelfLink(builder, resolvedUri);
+            handleEntityLinks(builder, context);
+            handleEntityActions(builder, context);
+        }
+        return builder.build();
+    }
+
+    private void handleMethod(Object obj, EntityBuilder builder, ReflectedInfo fieldInfo) {
+        Object value = ReflectionUtils.getMethodValue(fieldInfo.getGetter(), obj);
+        handleAddProperty(builder, fieldInfo.getEffectiveName(), value);
+    }
+
+    private void handleField(Object obj, EntityBuilder builder, List<ReflectedInfo> fieldInfo, Field currentField) throws Siren4JException {
+        Object fieldVal = ReflectionUtils.getFieldValue(currentField, obj);
+        if (ReflectionUtils.isSirenProperty(currentField.getType(), fieldVal, currentField)) {
+            // Property
+            if (!skipProperty(obj, currentField)) {
+                String propName = currentField.getName();
+                Siren4JProperty propAnno = currentField.getAnnotation(Siren4JProperty.class);
+
+                if (propAnno != null && StringUtils.isNotBlank(propAnno.name())) {
+                    // Override field name from annotation
+                    propName = propAnno.name();
+                }
+                handleAddProperty(builder, propName, currentField, obj);
+            }
+        } else {
+            // Sub Entity
+            if (!skipProperty(obj, currentField)) {
+                handleSubEntity(builder, obj, currentField, fieldInfo);
+            }
+        }
+    }
+
+    private void propagateBaseUriAndQualifiedSetting(Object obj, Object parentObj) {
+        if (parentObj != null && parentObj instanceof Resource && obj instanceof Resource) {
+            Resource parentResource = (Resource) parentObj;
+            Resource resource = (Resource) obj;
+            if (StringUtils.isNotBlank(parentResource.getBaseUri())) {
+                resource.setBaseUri(parentResource.getBaseUri());
+            }
+            if (parentResource.isFullyQualifiedLinks() != null) {
+                resource.setFullyQualifiedLinks(parentResource.isFullyQualifiedLinks());
+            }
+        }
+    }
+
+    /**
+     * Handles adding a property to an entity builder. Called by {@link ReflectingConverter#toEntity(Object, Field, Object, List)}
+     * for each property found.
+     *
+     * @param builder
+     * @param propName
+     * @param currentField
+     * @param obj
+     */
+    protected void handleAddProperty(EntityBuilder builder, String propName, Field currentField, Object obj) {
+        builder.addProperty(propName, ReflectionUtils.getFieldValue(currentField, obj));
+    }
+
+    protected void handleAddProperty(EntityBuilder builder, String propName, Object propValue) {
+        builder.addProperty(propName, propValue);
+    }
+
+    /**
+     * Handles sub entities.
+     *
+     * @param builder assumed not <code>null</code>.
+     * @param obj assumed not <code>null</code>.
+     * @param currentField assumed not <code>null</code>.
+     * @throws Siren4JException
+     */
+    private void handleSubEntity(EntityBuilder builder, Object obj, Field currentField, List<ReflectedInfo> fieldInfo)
+            throws Siren4JException {
+
+        Siren4JSubEntity subAnno = getSubEntityAnnotation(currentField, fieldInfo);
+        if (subAnno != null) {
+            if (isCollection(obj, currentField)) {
+                Collection<?> coll = (Collection<?>) ReflectionUtils.getFieldValue(currentField, obj);
+                if (coll != null) {
+                    for (Object o : coll) {
+                        builder.addSubEntity(toEntity(o, currentField, obj, fieldInfo));
+                    }
+                }
+            } else {
+                Object subObj = ReflectionUtils.getFieldValue(currentField, obj);
+                if (subObj != null) {
+                    builder.addSubEntity(toEntity(subObj, currentField, obj, fieldInfo));
+                }
+            }
+        }
+
+    }
+
+    /**
+     * Resolves the raw uri by replacing field tokens with the actual data.
+     *
+     * @param rawUri assumed not <code>null</code> or .
+     * @param context
+     * @return uri with tokens resolved.
+     * @throws Siren4JException
+     */
+    private String resolveUri(String rawUri, EntityContext context, boolean handleURIOverride) throws Siren4JException {
+        String resolvedUri = rawUri;
+        String baseUri = null;
+        boolean fullyQualified = false;
+        if (context.getCurrentObject() instanceof Resource) {
+            Resource resource = (Resource) context.getCurrentObject();
+            baseUri = resource.getBaseUri();
+            fullyQualified = resource.isFullyQualifiedLinks() == null ? false : resource.isFullyQualifiedLinks();
+            String override = resource.getOverrideUri();
+            if (handleURIOverride && StringUtils.isNotBlank(override)) {
+                resolvedUri = override;
+            }
+        }
+        resolvedUri = handleTokenReplacement(resolvedUri, context);
+
+        if (fullyQualified && StringUtils.isNotBlank(baseUri)
+                && !isAbsoluteUri(resolvedUri)) {
+            StringBuffer sb = new StringBuffer();
+            sb.append(baseUri.endsWith("/") ? baseUri.substring(0, baseUri.length() - 1) : baseUri);
+            sb.append(resolvedUri.startsWith("/") ? resolvedUri : "/" + resolvedUri);
+            resolvedUri = sb.toString();
+        }
+        return resolvedUri;
+    }
+
+    private boolean isAbsoluteUri(String resolvedUri) {
+        Matcher matcher = schemePattern.matcher(resolvedUri);
+        return matcher.find() && matcher.start() == 0;
+    }
+
+    /**
+     * Helper method to do token replacement for strings.
+     *
+     * @param str
+     * @param context
+     * @return
+     * @throws Siren4JException
+     */
+    private String handleTokenReplacement(String str, EntityContext context) throws Siren4JException {
+        String result = "";
+        // First resolve parents
+        result = ReflectionUtils.replaceFieldTokens(
+                context.getParentObject(), str, context.getParentFieldInfo(), true);
+        // Now resolve others
+        result = ReflectionUtils.flattenReservedTokens(ReflectionUtils.replaceFieldTokens(
+                context.getCurrentObject(), result, context.getCurrentFieldInfo(), false));
+        return result;
+    }
+
+    /**
+     * Helper to retrieve a sub entity annotation from either the field itself or the getter.
+     * If an annotation exists on both, then the field wins.
+     *
+     * @param currentField assumed not <code>null</code>.
+     * @param fieldInfo assumed not <code>null</code>.
+     * @return the annotation if found else <code>null</code>.
+     */
+    private Siren4JSubEntity getSubEntityAnnotation(Field currentField, List<ReflectedInfo> fieldInfo) {
+        Siren4JSubEntity result = null;
+        result = currentField.getAnnotation(Siren4JSubEntity.class);
+        if (result == null && fieldInfo != null) {
+            ReflectedInfo info = ReflectionUtils.getFieldInfoByName(fieldInfo, currentField.getName());
+            if (info != null && info.getGetter() != null) {
+                result = info.getGetter().getAnnotation(Siren4JSubEntity.class);
+            }
+        }
+        return result;
+    }
+
+    /**
+     * Add the self link to the entity.
+     *
+     * @param builder assumed not <code>null</code>.
+     * @param resolvedUri the token resolved uri. Assumed not blank.
+     */
+    private void handleSelfLink(EntityBuilder builder, String resolvedUri) {
+        if (StringUtils.isBlank(resolvedUri)) {
+            return;
+        }
+        Link link = LinkBuilder.newInstance().setRelationship(Link.RELATIONSHIP_SELF).setHref(resolvedUri).build();
+        builder.addLink(link);
+    }
+
+    /**
+     * Add the baseUri link to the entity if the baseUri is set on the entity.
+     *
+     * @param builder assumed not <code>null</code>.
+     * @param baseUri the token resolved uri. Assumed not blank.
+     */
+    private void handleBaseUriLink(EntityBuilder builder, String baseUri) {
+        if (StringUtils.isBlank(baseUri)) {
+            return;
+        }
+        Link link = LinkBuilder.newInstance().setRelationship(Link.RELATIONSHIP_BASEURI).setHref(baseUri).build();
+        builder.addLink(link);
+    }
+
+    /**
+     * Handles getting all entity links both dynamically set and via annotations and merges them together overriding with
+     * the proper precedence order which is Dynamic > SubEntity > Entity. Href and uri's are resolved with the correct data
+     * bound in.
+     *
+     * @param builder assumed not <code>null</code>.
+     * @param context assumed not <code>null</code>.
+     * @throws Exception
+     */
+    private void handleEntityLinks(EntityBuilder builder, EntityContext context) throws Siren4JException {
+
+        Class<?> clazz = context.getCurrentObject().getClass();
+        Map<String, Link> links = new HashMap<String, Link>();
+        /* Caution!! Order matters when adding to the links map */
+
+        Siren4JEntity entity = clazz.getAnnotation(Siren4JEntity.class);
+        if (entity != null && ArrayUtils.isNotEmpty(entity.links())) {
+            for (Siren4JLink l : entity.links()) {
+                if (evaluateConditional(l.condition(), context)) {
+                    links.put(ArrayUtils.toString(l.rel()), annotationToLink(l, context));
+                }
+            }
+        }
+        if (context.getParentField() != null) {
+            Siren4JSubEntity subentity = context.getParentField().getAnnotation(Siren4JSubEntity.class);
+            if (subentity != null && ArrayUtils.isNotEmpty(subentity.links())) {
+                for (Siren4JLink l : subentity.links()) {
+                    if (evaluateConditional(l.condition(), context)) {
+                        links.put(ArrayUtils.toString(l.rel()), annotationToLink(l, context));
+                    }
+                }
+            }
+        }
+
+        Collection<Link> resourceLinks = context.getCurrentObject() instanceof Resource
+                ? ((Resource) context.getCurrentObject()).getEntityLinks() : null;
+        if (resourceLinks != null) {
+            for (Link l : resourceLinks) {
+                links.put(ArrayUtils.toString(l.getRel()), l);
+            }
+        }
+        for (Link l : links.values()) {
+            l.setHref(resolveUri(l.getHref(), context, false));
+            builder.addLink(l);
+        }
+
+    }
+
+    /**
+     * Handles getting all entity actions both dynamically set and via annotations and merges them together overriding with
+     * the proper precedence order which is Dynamic > SubEntity > Entity. Href and uri's are resolved with the correct data
+     * bound in.
+     *
+     * @param builder
+     * @param context
+     * @throws Exception
+     */
+    private void handleEntityActions(EntityBuilder builder, EntityContext context) throws Siren4JException {
+        Class<?> clazz = context.getCurrentObject().getClass();
+        Map<String, Action> actions = new HashMap<String, Action>();
+        /* Caution!! Order matters when adding to the actions map */
+
+        Siren4JEntity entity = clazz.getAnnotation(Siren4JEntity.class);
+        if (entity != null && ArrayUtils.isNotEmpty(entity.actions())) {
+            for (Siren4JAction a : entity.actions()) {
+                if (evaluateConditional(a.condition(), context)) {
+                    actions.put(a.name(), annotationToAction(a, context));
+                }
+            }
+        }
+        if (context.getParentField() != null) {
+            Siren4JSubEntity subentity = context.getParentField().getAnnotation(Siren4JSubEntity.class);
+            if (subentity != null && ArrayUtils.isNotEmpty(subentity.actions())) {
+                for (Siren4JAction a : subentity.actions()) {
+                    if (evaluateConditional(a.condition(), context)) {
+                        actions.put(a.name(), annotationToAction(a, context));
+                    }
+                }
+            }
+        }
+
+        Collection<Action> resourceLinks = context.getCurrentObject() instanceof Resource
+                ? ((Resource) context.getCurrentObject()).getEntityActions() : null;
+        if (resourceLinks != null) {
+            for (Action a : resourceLinks) {
+                actions.put(a.getName(), a);
+            }
+        }
+        for (Action a : actions.values()) {
+            a.setHref(resolveUri(a.getHref(), context, false));
+            builder.addAction(a);
+        }
+    }
+
+    /**
+     * Evaluates a value against its specified conditional.
+     *
+     * @param condition
+     * @param context
+     * @return
+     */
+    private boolean evaluateConditional(Siren4JCondition condition, EntityContext context) {
+        boolean result = true;
+        if (condition != null && !("null".equals(condition.name()))) {
+            result = false;
+            Object val = null;
+            ConditionFactory factory = ConditionFactory.getInstance();
+            Condition cond = factory.getCondition(condition.logic());
+            Object obj = condition.name().startsWith("parent.")
+                    ? context.getParentObject()
+                    : context.getCurrentObject();
+            String name = condition.name().startsWith("parent.")
+                    ? condition.name().substring(7)
+                    : condition.name();
+            if (obj == null) {
+                throw new Siren4JRuntimeException(
+                        "No object found. Conditional probably references a parent but does not have a parent: " + condition
+                                .name());
+            }
+            if (condition.type().equals(Type.METHOD)) {
+                try {
+                    Method method = ReflectionUtils.findMethod(obj.getClass(), name,
+                            null);
+                    if (method != null) {
+                        method.setAccessible(true);
+                        val = method.invoke(obj, new Object[]{});
+                        result = cond.evaluate(val);
+                    } else {
+                        throw new Siren4JException(
+                                "Method referenced in condition does not exist: " + condition.name());
+                    }
+                } catch (Exception e) {
+                    throw new Siren4JRuntimeException(e);
+                }
+            } else {
+                try {
+                    Field field = ReflectionUtils.findField(obj.getClass(), name);
+                    if (field != null) {
+                        field.setAccessible(true);
+                        val = field.get(obj);
+                        result = cond.evaluate(val);
+                    } else {
+                        throw new Siren4JException("Field referenced in condition does not exist: " + condition.name());
+                    }
+                } catch (Exception e) {
+                    throw new Siren4JRuntimeException(e);
+                }
+            }
+        }
+        return result;
+    }
+
+    /**
+     * Convert a link annotation to an actual link. The href will not be resolved in the instantiated link, this will need
+     * to be post processed.
+     *
+     * @param linkAnno assumed not <code>null</code>.
+     * @return new link, never <code>null</code>.
+     */
+    private Link annotationToLink(Siren4JLink linkAnno, EntityContext context) {
+        LinkBuilder builder = LinkBuilder.newInstance().setRelationship(linkAnno.rel()).setHref(linkAnno.href());
+        if (StringUtils.isNotBlank(linkAnno.title())) {
+            builder.setTitle(linkAnno.title());
+        }
+        if (ArrayUtils.isNotEmpty(linkAnno.linkClass())) {
+            builder.setComponentClass(linkAnno.linkClass());
+        }
+        return builder.build();
+    }
+
+    /**
+     * Convert an action annotation to an actual action. The href will not be resolved in the instantiated action, this will
+     * need to be post processed.
+     *
+     * @param actionAnno assumed not <code>null</code>.
+     * @return new action, never <code>null</code>.
+     */
+    private Action annotationToAction(Siren4JAction actionAnno, EntityContext context) throws Siren4JException {
+        ActionBuilder builder = ActionBuilder.newInstance();
+        builder.setName(actionAnno.name()).setHref(actionAnno.href()).setMethod(actionAnno.method());
+        if (ArrayUtils.isNotEmpty(actionAnno.actionClass())) {
+            builder.setComponentClass(actionAnno.actionClass());
+        }
+        if (StringUtils.isNotBlank(actionAnno.title())) {
+            builder.setTitle(actionAnno.title());
+        }
+        if (StringUtils.isNotBlank(actionAnno.type())) {
+            builder.setType(actionAnno.type());
+        }
+        if (ArrayUtils.isNotEmpty(actionAnno.fields())) {
+            for (Siren4JActionField f : actionAnno.fields()) {
+                builder.addField(annotationToField(f, context));
+            }
+        }
+        return builder.build();
+    }
+
+    /**
+     * Convert a field annotation to an actual field.
+     *
+     * @param fieldAnno assumed not <code>null</code>.
+     * @return new field, never <code>null</code>.
+     */
+    private com.google.code.siren4j.component.Field annotationToField(Siren4JActionField fieldAnno,
+                                                                      EntityContext context)
+            throws Siren4JException {
+        FieldBuilder builder = FieldBuilder.newInstance();
+        builder.setName(fieldAnno.name());
+        if (ArrayUtils.isNotEmpty(fieldAnno.fieldClass())) {
+            builder.setComponentClass(fieldAnno.fieldClass());
+        }
+        if(StringUtils.isNotBlank(fieldAnno.title())) {
+            builder.setTitle(fieldAnno.title());
+        }
+        if (fieldAnno.max() > -1) {
+            builder.setMax(fieldAnno.max());
+        }
+        if (fieldAnno.min() > -1) {
+            builder.setMin(fieldAnno.min());
+        }
+        if (fieldAnno.maxLength() > -1) {
+            builder.setMaxLength(fieldAnno.maxLength());
+        }
+        if (fieldAnno.step() > -1) {
+            builder.setStep(fieldAnno.step());
+        }
+        if (fieldAnno.required()) {
+            builder.setRequired(true);
+        }
+        if (StringUtils.isNotBlank(fieldAnno.pattern())) {
+            builder.setPattern(fieldAnno.pattern());
+        }
+        if (StringUtils.isNotBlank(fieldAnno.type())) {
+            builder.setType(FieldType.valueOf(fieldAnno.type().toUpperCase()));
+        }
+        if (StringUtils.isNotBlank(fieldAnno.value())) {
+            builder.setValue(handleTokenReplacement(fieldAnno.value(), context));
+        }
+        if (ArrayUtils.isNotEmpty(fieldAnno.options())) {
+            for (Siren4JFieldOption optAnno : fieldAnno.options()) {
+                FieldOption opt = new FieldOption();
+                if (StringUtils.isNotBlank(optAnno.title())) {
+                    opt.setTitle(optAnno.title());
+                }
+                if (StringUtils.isNotBlank(optAnno.value())) {
+                    opt.setValue(handleTokenReplacement(optAnno.value(), context));
+                }
+                opt.setOptionDefault(optAnno.optionDefault());
+                if (ArrayUtils.isNotEmpty(optAnno.data())) {
+                    for (Siren4JOptionData data : optAnno.data()) {
+                        opt.putData(data.key(), handleTokenReplacement(data.value(), context));
+                    }
+                }
+                builder.addOption(opt);
+            }
+        }
+        if (StringUtils.isNotBlank(fieldAnno.optionsURL())) {
+            builder.setOptionsURL(resolveUri(fieldAnno.optionsURL(), context, false));
+        }
+        if (StringUtils.isNotBlank(fieldAnno.placeHolder())) {
+            builder.setPlaceholder(fieldAnno.placeHolder());
+        }
+        if(ArrayUtils.isNotEmpty(fieldAnno.metaData())) {
+            Map<String, String> metaData = new HashMap();
+            for(Siren4JMetaData mdAnno : fieldAnno.metaData()) {
+                metaData.put(mdAnno.key(), mdAnno.value());
+            }
+            builder.setMetaData(metaData);
+        }
+        return builder.build();
+    }
+
+    /**
+     * Determine if the property or entity should be skipped based on any existing include policy. The TYPE annotation is
+     * checked first and then the field annotation, the field annotation takes precedence.
+     *
+     * @param obj assumed not <code>null</code>.
+     * @param field assumed not <code>null</code>.
+     * @return <code>true</code> if the property/enity should be skipped.
+     * @throws Siren4JException
+     */
+    private boolean skipProperty(Object obj, Field field) throws Siren4JException {
+        boolean skip = false;
+        Class<?> clazz = obj.getClass();
+        Include inc = Include.ALWAYS;
+        Siren4JInclude typeInclude = clazz.getAnnotation(Siren4JInclude.class);
+        if (typeInclude != null) {
+            inc = typeInclude.value();
+        }
+        Siren4JInclude fieldInclude = field.getAnnotation(Siren4JInclude.class);
+        if (fieldInclude != null) {
+            inc = fieldInclude.value();
+        }
+        try {
+            Object val = field.get(obj);
+            switch (inc) {
+                case NON_EMPTY:
+                    if (val != null) {
+                        if (String.class.equals(field.getType())) {
+                            skip = StringUtils.isBlank((String) val);
+                        } else if (CollectionResource.class.equals(field.getType())) {
+                            skip = ((CollectionResource<?>) val).isEmpty();
+                        }
+                    } else {
+                        skip = true;
+                    }
+                    break;
+                case NON_NULL:
+                    if (val == null) {
+                        skip = true;
+                    }
+                    break;
+                case ALWAYS:
+            }
+        } catch (Exception e) {
+            throw new Siren4JRuntimeException(e);
+        }
+        return skip;
+    }
+
+    /**
+     * Determine entity class by first using the name set on the Siren entity and then if not found using the actual class
+     * name, though it is preferable to use the first option to not tie to a language specific class.
+     *
+     * @param obj
+     * @param name
+     * @return
+     */
+    public String[] getEntityClass(Object obj, String name, Siren4JEntity entityAnno) {
+        Class<?> clazz = obj.getClass();
+        String[] compClass = entityAnno == null ? null : entityAnno.entityClass();
+        //If entity class specified then use it.
+        if (compClass != null && !ArrayUtils.isEmpty(compClass)) {
+            return compClass;
+        }
+        //Else use name or class.
+        List<String> entityClass = new ArrayList<String>();
+        entityClass.add(StringUtils.defaultString(name, clazz.getName()));
+        if (obj instanceof CollectionResource) {
+            String tag = getCollectionClassTag();
+            if (StringUtils.isNotBlank(tag)) {
+                entityClass.add(tag);
+            }
+        }
+        return entityClass.toArray(new String[]{});
+    }
+
+    /**
+     * Determine if the field is a Collection class and not a CollectionResource class which needs special treatment.
+     *
+     * @param field
+     * @return
+     */
+    public boolean isCollection(Object obj, Field field) {
+        try {
+            Object val = field.get(obj);
+            boolean isCollResource = false;
+            if (val != null) {
+                isCollResource = CollectionResource.class.equals(val.getClass());
+            }
+            return (!isCollResource && !field.getType().equals(CollectionResource.class))
+                    && (Collection.class.equals(field.getType()) || ArrayUtils.contains(field.getType().getInterfaces(),
+                    Collection.class));
+        } catch (Exception e) {
+            throw new Siren4JRuntimeException(e);
+        }
+    }
+
+    /**
+     * Returns the collection tag to be added to a collection's class. The
+     * default is 'collection'. Can be overridden to change tag or set to return
+     * <code>null</code> or empty in which case no tag will be added.
+     *
+     * @return may be <code>null</code> or empty.
+     */
+    protected String getCollectionClassTag() {
+        return "collection";
+    }
+
+}